--- conflicted
+++ resolved
@@ -645,11 +645,7 @@
 	kws := keywords{Keywords: kw}
 
 	predefined := []string{"id", "_uid_", "after", "first", "offset", "count",
-<<<<<<< HEAD
-		"@filter", "func", "anyof", "allof", "fts_anyof", "fts_allof", "leq", "geq", "or", "and",
-=======
-		"@facets", "@filter", "func", "anyof", "allof", "leq", "geq", "or", "and",
->>>>>>> fe850d6c
+		"@facets", "@filter", "func", "anyof", "allof", "fts_anyof", "fts_allof", "leq", "geq", "or", "and",
 		"orderasc", "orderdesc", "near", "within", "contains", "intersects"}
 
 	for _, w := range predefined {
