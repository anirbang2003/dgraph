/*
 * Copyright (C) 2017 Dgraph Labs, Inc. and Contributors
 *
 * This program is free software: you can redistribute it and/or modify
 * it under the terms of the GNU Affero General Public License as published by
 * the Free Software Foundation, either version 3 of the License, or
 * (at your option) any later version.
 *
 * This program is distributed in the hope that it will be useful,
 * but WITHOUT ANY WARRANTY; without even the implied warranty of
 * MERCHANTABILITY or FITNESS FOR A PARTICULAR PURPOSE.  See the
 * GNU Affero General Public License for more details.
 *
 * You should have received a copy of the GNU Affero General Public License
 * along with this program.  If not, see <http://www.gnu.org/licenses/>.
 */

package main

import (
	"bufio"
	"bytes"
	"crypto/sha256"
	"crypto/tls"
	"encoding/gob"
	"encoding/json"
	"flag"
	"fmt"
	"io"
	"io/ioutil"
	"log"
	"math/rand"
	"net"
	"net/http"
	_ "net/http/pprof"
	"os"
	"os/signal"
	"path"
	"regexp"
	"runtime"
	"runtime/pprof"
	"strconv"
	"strings"
	"syscall"
	"time"

	"github.com/dgraph-io/badger/badger"
	"golang.org/x/net/context"
	"golang.org/x/net/trace"
	"google.golang.org/grpc"

	"github.com/dgraph-io/dgraph/gql"
	"github.com/dgraph-io/dgraph/group"
	"github.com/dgraph-io/dgraph/posting"
	"github.com/dgraph-io/dgraph/protos"
	"github.com/dgraph-io/dgraph/query"
	"github.com/dgraph-io/dgraph/rdf"
	"github.com/dgraph-io/dgraph/schema"
	"github.com/dgraph-io/dgraph/tok"
	"github.com/dgraph-io/dgraph/types"
	"github.com/dgraph-io/dgraph/types/facets"
	"github.com/dgraph-io/dgraph/worker"
	"github.com/dgraph-io/dgraph/x"
	"github.com/soheilhy/cmux"
)

var (
	gconf      = flag.String("group_conf", "", "group configuration file")
	postingDir = flag.String("p", "p", "Directory to store posting lists.")
	walDir     = flag.String("w", "w", "Directory to store raft write-ahead logs.")
	port       = flag.Int("port", 8080, "Port to run server on.")
	bindall    = flag.Bool("bindall", false,
		"Use 0.0.0.0 instead of localhost to bind to all addresses on local machine.")
	nomutations    = flag.Bool("nomutations", false, "Don't allow mutations on this server.")
	tracing        = flag.Float64("trace", 0.0, "The ratio of queries to trace.")
	cpuprofile     = flag.String("cpu", "", "write cpu profile to file")
	memprofile     = flag.String("mem", "", "write memory profile to file")
	dumpSubgraph   = flag.String("dumpsg", "", "Directory to save subgraph for testing, debugging")
	finishCh       = make(chan struct{}) // channel to wait for all pending reqs to finish.
	shutdownCh     = make(chan struct{}) // channel to signal shutdown.
	pendingQueries = make(chan struct{}, 10000*runtime.NumCPU())
	// TLS configurations
	tlsEnabled       = flag.Bool("tls.on", false, "Use TLS connections with clients.")
	tlsCert          = flag.String("tls.cert", "", "Certificate file path.")
	tlsKey           = flag.String("tls.cert_key", "", "Certificate key file path.")
	tlsKeyPass       = flag.String("tls.cert_key_passphrase", "", "Certificate key passphrase.")
	tlsClientAuth    = flag.String("tls.client_auth", "", "Enable TLS client authentication")
	tlsClientCACerts = flag.String("tls.ca_certs", "", "CA Certs file path.")
	tlsSystemCACerts = flag.Bool("tls.use_system_ca", false, "Include System CA into CA Certs.")
	tlsMinVersion    = flag.String("tls.min_version", "TLS11", "TLS min version.")
	tlsMaxVersion    = flag.String("tls.max_version", "TLS12", "TLS max version.")
)

var mutationNotAllowedErr = x.Errorf("Mutations are forbidden on this server.")

type mutationResult struct {
	edges   []*protos.DirectedEdge
	newUids map[string]uint64
}

func stopProfiling() {
	// Stop the CPU profiling that was initiated.
	if len(*cpuprofile) > 0 {
		pprof.StopCPUProfile()
	}

	// Write memory profile before exit.
	if len(*memprofile) > 0 {
		f, err := os.Create(*memprofile)
		if err != nil {
			log.Println(err)
		}
		pprof.WriteHeapProfile(f)
		f.Close()
	}
}

func addCorsHeaders(w http.ResponseWriter) {
	w.Header().Set("Access-Control-Allow-Origin", "*")
	w.Header().Set("Access-Control-Allow-Methods", "POST, OPTIONS")
	w.Header().Set("Access-Control-Allow-Headers",
		"Content-Type, Content-Length, Accept-Encoding, X-CSRF-Token,"+
			"X-Auth-Token, Cache-Control, X-Requested-With")
	w.Header().Set("Access-Control-Allow-Credentials", "true")
	w.Header().Set("Connection", "close")
}

func convertToNQuad(ctx context.Context, mutation string) ([]*protos.NQuad, error) {
	var nquads []*protos.NQuad
	r := strings.NewReader(mutation)
	reader := bufio.NewReader(r)
	x.Trace(ctx, "Converting to NQuad")

	var strBuf bytes.Buffer
	var err error
	for {
		err = x.ReadLine(reader, &strBuf)
		if err != nil {
			break
		}
		ln := strings.Trim(strBuf.String(), " \t")
		if len(ln) == 0 {
			continue
		}
		nq, err := rdf.Parse(ln)
		if err == rdf.ErrEmpty { // special case: comment/empty line
			continue
		} else if err != nil {
			x.TraceError(ctx, x.Wrapf(err, "Error while parsing RDF"))
			return nquads, err
		}
		nquads = append(nquads, &nq)
	}
	if err != io.EOF {
		return nquads, err
	}
	return nquads, nil
}

func convertToEdges(ctx context.Context, nquads []*protos.NQuad) (mutationResult, error) {
	var edges []*protos.DirectedEdge
	var mr mutationResult

	newUids := make(map[string]uint64)
	for _, nq := range nquads {
		if strings.HasPrefix(nq.Subject, "_:") {
			newUids[nq.Subject] = 0
		} else {
			// Only store xids that need to be generated.
			_, err := rdf.ParseUid(nq.Subject)
			if err == rdf.ErrInvalidUID {
				return mr, err
			} else if err != nil {
				newUids[nq.Subject] = 0
			}
		}

		if len(nq.ObjectId) > 0 {
			if strings.HasPrefix(nq.ObjectId, "_:") {
				newUids[nq.ObjectId] = 0
			} else {
				_, err := rdf.ParseUid(nq.ObjectId)
				if err == rdf.ErrInvalidUID {
					return mr, err
				} else if err != nil {
					newUids[nq.ObjectId] = 0
				}
			}
		}
	}

	if len(newUids) > 0 {
		if err := worker.AssignUidsOverNetwork(ctx, newUids); err != nil {
			x.TraceError(ctx, x.Wrapf(err, "Error while AssignUidsOverNetwork for newUids: %v", newUids))
			return mr, err
		}
	}

	// Wrapper for a pointer to protos.Nquad
	var wnq rdf.NQuad
	for _, nq := range nquads {
		// Get edges from nquad using newUids.
		wnq = rdf.NQuad{nq}
		edge, err := wnq.ToEdgeUsing(newUids)
		if err != nil {
			x.TraceError(ctx, x.Wrapf(err, "Error while converting to edge: %v", nq))
			return mr, err
		}
		edges = append(edges, edge)
	}

	resultUids := make(map[string]uint64)
	// Strip out _: prefix from the blank node keys.
	for k, v := range newUids {
		if strings.HasPrefix(k, "_:") {
			resultUids[k[2:]] = v
		}
	}

	mr = mutationResult{
		edges:   edges,
		newUids: resultUids,
	}
	return mr, nil
}

func AddInternalEdge(ctx context.Context, m *protos.Mutations) error {
	newEdges := make([]*protos.DirectedEdge, 0, 2*len(m.Edges))
	for _, mu := range m.Edges {
		x.AssertTrue(mu.Op == protos.DirectedEdge_DEL || mu.Op == protos.DirectedEdge_SET)
		if mu.Op == protos.DirectedEdge_SET {
			edge := &protos.DirectedEdge{
				Op:     protos.DirectedEdge_SET,
				Entity: mu.GetEntity(),
				Attr:   "_predicate_",
				Value:  []byte(mu.GetAttr()),
			}
			newEdges = append(newEdges, mu)
			newEdges = append(newEdges, edge)
		} else if mu.Op == protos.DirectedEdge_DEL {
			if mu.Attr != x.DeleteAllPredicates {
				newEdges = append(newEdges, mu)
				if string(mu.GetValue()) == x.DeleteAllObjects {
					// Delete the given predicate from _predicate_.
					edge := &protos.DirectedEdge{
						Op:     protos.DirectedEdge_DEL,
						Entity: mu.GetEntity(),
						Attr:   "_predicate_",
						Value:  []byte(mu.GetAttr()),
					}
					newEdges = append(newEdges, edge)
				}
			} else {
				// Fetch all the predicates and replace them
				preds, err := query.GetNodePredicates(ctx, &protos.List{[]uint64{mu.GetEntity()}})
				if err != nil {
					return err
				}
				val := mu.GetValue()
				for _, pred := range preds {
					edge := &protos.DirectedEdge{
						Op:     protos.DirectedEdge_DEL,
						Entity: mu.GetEntity(),
						Attr:   string(pred.Val),
						Value:  val,
					}
					newEdges = append(newEdges, edge)
				}
				edge := &protos.DirectedEdge{
					Op:     protos.DirectedEdge_DEL,
					Entity: mu.GetEntity(),
					Attr:   "_predicate_",
					Value:  val,
				}
				// Delete all the _predicate_ values
				edge.Attr = "_predicate_"
				newEdges = append(newEdges, edge)
			}
		}
	}
	m.Edges = newEdges
	return nil
}

func applyMutations(ctx context.Context, m *protos.Mutations) error {
	err := AddInternalEdge(ctx, m)
	if err != nil {
		return x.Wrapf(err, "While adding internal edges")
	}
	err = worker.MutateOverNetwork(ctx, m)
	if err != nil {
		x.TraceError(ctx, x.Wrapf(err, "Error while MutateOverNetwork"))
		return err
	}
	return nil
}

func ismutationAllowed(ctx context.Context, mutation *protos.Mutation) bool {
	if *nomutations {
		shareAllowed, ok := ctx.Value("_share_").(bool)
		if !ok || !shareAllowed {
			return false
		}
	}

	return true
}

func convertAndApply(ctx context.Context, mutation *protos.Mutation) (map[string]uint64, error) {
	var allocIds map[string]uint64
	var m protos.Mutations
	var err error
	var mr mutationResult

	if !ismutationAllowed(ctx, mutation) {
		return nil, mutationNotAllowedErr
	}

	if mr, err = convertToEdges(ctx, mutation.Set); err != nil {
		return nil, err
	}
	m.Edges, allocIds = mr.edges, mr.newUids
	for i := range m.Edges {
		m.Edges[i].Op = protos.DirectedEdge_SET
	}

	if mr, err = convertToEdges(ctx, mutation.Del); err != nil {
		return nil, err
	}
	for i := range mr.edges {
		edge := mr.edges[i]
		edge.Op = protos.DirectedEdge_DEL
		m.Edges = append(m.Edges, edge)
	}

	m.Schema = mutation.Schema
	if err := applyMutations(ctx, &m); err != nil {
		return nil, x.Wrap(err)
	}
	return allocIds, nil
}

func enrichSchema(updates []*protos.SchemaUpdate) error {
	for _, schema := range updates {
		typ := types.TypeID(schema.ValueType)

<<<<<<< HEAD
		if typ == types.UidID || typ == types.DefaultID || typ == types.PasswordID &&
=======
		if (typ == types.UidID || typ == types.DefaultID || typ == types.PasswordID) &&
>>>>>>> e7d5de29
			schema.Directive == protos.SchemaUpdate_INDEX {
			return x.Errorf("Indexing not allowed on predicate %s of type %s",
				schema.Predicate, typ.Name())
		}

		if typ == types.UidID {
			continue
		}

		if len(schema.Tokenizer) == 0 && schema.Directive == protos.SchemaUpdate_INDEX {
			schema.Tokenizer = []string{tok.Default(typ).Name()}
		} else if len(schema.Tokenizer) > 0 && schema.Directive != protos.SchemaUpdate_INDEX {
			return x.Errorf("Tokenizers present without indexing on attr %s", schema.Predicate)
		}
		// check for valid tokeniser types and duplicates
		var seen = make(map[string]bool)
		var seenSortableTok bool
		for _, t := range schema.Tokenizer {
			tokenizer, has := tok.GetTokenizer(t)
			if !has {
				return x.Errorf("Invalid tokenizer %s", t)
			}
			if tokenizer.Type() != typ {
				return x.Errorf("Tokenizer: %s isn't valid for predicate: %s of type: %s",
					tokenizer.Name(), schema.Predicate, typ.Name())
			}
			if _, ok := seen[tokenizer.Name()]; !ok {
				seen[tokenizer.Name()] = true
			} else {
				return x.Errorf("Duplicate tokenizers present for attr %s", schema.Predicate)
			}
			if tokenizer.IsSortable() {
				if seenSortableTok {
					return x.Errorf("More than one sortable index encountered for: %v",
						schema.Predicate)
				}
				seenSortableTok = true
			}
		}
	}
	return nil
}

func parseFacets(nquads []*protos.NQuad) error {
	var err error
	var facet *protos.Facet
	for _, nq := range nquads {
		if len(nq.Facets) == 0 {
			continue
		}
		for idx, f := range nq.Facets {
			if facet, err = facets.FacetFor(f.Key, f.Val); err != nil {
				return err
			}
			nq.Facets[idx] = facet
		}

	}
	return nil
}

// Go client sends facets as string k-v pairs. So they need to parsed and tokenized
// on the server.
func parseFacetsInMutation(mu *protos.Mutation) error {
	if err := parseFacets(mu.Set); err != nil {
		return err
	}
	if err := parseFacets(mu.Del); err != nil {
		return err
	}
	return nil
}

// This function is used to run mutations for the requests from different
// language clients.
func runMutations(ctx context.Context, mu *protos.Mutation) (map[string]uint64, error) {
	var allocIds map[string]uint64
	var err error

	if err = enrichSchema(mu.Schema); err != nil {
		return nil, err
	}

	if err = parseFacetsInMutation(mu); err != nil {
		return nil, err
	}
	mutation := &protos.Mutation{Set: mu.Set, Del: mu.Del, Schema: mu.Schema}
	if allocIds, err = convertAndApply(ctx, mutation); err != nil {
		return nil, err
	}
	return allocIds, nil
}

// This function is used to run mutations for the requests received from the
// http client.
func mutationHandler(ctx context.Context, mu *gql.Mutation) (map[string]uint64, error) {
	var set []*protos.NQuad
	var del []*protos.NQuad
	var s []*protos.SchemaUpdate
	var allocIds map[string]uint64
	var err error

	if len(mu.Set) > 0 {
		if set, err = convertToNQuad(ctx, mu.Set); err != nil {
			return nil, x.Wrap(err)
		}
	}

	if len(mu.Del) > 0 {
		if del, err = convertToNQuad(ctx, mu.Del); err != nil {
			return nil, x.Wrap(err)
		}
	}

	if len(mu.Schema) > 0 {
		if s, err = schema.Parse(mu.Schema); err != nil {
			return nil, x.Wrap(err)
		}
	}

	mutation := &protos.Mutation{Set: set, Del: del, Schema: s}
	if allocIds, err = convertAndApply(ctx, mutation); err != nil {
		return nil, err
	}
	return allocIds, nil
}

func healthCheck(w http.ResponseWriter, r *http.Request) {
	if worker.HealthCheck() {
		w.WriteHeader(http.StatusOK)
		w.Write([]byte("OK"))
	} else {
		w.WriteHeader(http.StatusServiceUnavailable)
	}
}

// parseQueryAndMutation handles the cases where the query parsing code can hang indefinitely.
// We allow 1 second for parsing the query; and then give up.
func parseQueryAndMutation(ctx context.Context, r gql.Request) (res gql.Result, err error) {
	x.Trace(ctx, "Query received: %v", r.Str)
	errc := make(chan error, 1)

	go func() {
		var err error
		res, err = gql.Parse(r)
		errc <- err
	}()

	child, cancel := context.WithTimeout(ctx, time.Second)
	defer cancel()

	select {
	case <-child.Done():
		return res, child.Err()
	case err := <-errc:
		if err != nil {
			x.TraceError(ctx, x.Wrapf(err, "Error while parsing query"))
			return res, err
		}
		x.Trace(ctx, "Query parsed")
	}
	return res, nil
}

type wrappedErr struct {
	Err     error
	Message string
}

func hasGQLOps(mu *gql.Mutation) bool {
	return len(mu.Set) > 0 || len(mu.Del) > 0 || len(mu.Schema) > 0
}

func queryHandler(w http.ResponseWriter, r *http.Request) {
	if !worker.HealthCheck() {
		w.WriteHeader(http.StatusServiceUnavailable)
		return
	}
	// Add a limit on how many pending queries can be run in the system.
	pendingQueries <- struct{}{}
	defer func() { <-pendingQueries }()

	addCorsHeaders(w)
	if r.Method == "OPTIONS" {
		return
	}
	if r.Method != "POST" {
		w.WriteHeader(http.StatusBadRequest)
		x.SetStatus(w, x.ErrorInvalidMethod, "Invalid method")
		return
	}

	// Lets add the value of the debug query parameter to the context.
	ctx := context.WithValue(context.Background(), "debug", r.URL.Query().Get("debug"))

	if rand.Float64() < *tracing {
		tr := trace.New("Dgraph", "Query")
		tr.SetMaxEvents(1000)
		defer tr.Finish()
		ctx = trace.NewContext(ctx, tr)
	}

	var l query.Latency
	l.Start = time.Now()
	defer r.Body.Close()
	req, err := ioutil.ReadAll(r.Body)
	q := string(req)
	if err != nil || len(q) == 0 {
		w.WriteHeader(http.StatusBadRequest)
		x.TraceError(ctx, x.Wrapf(err, "Error while reading query"))
		x.SetStatus(w, x.ErrorInvalidRequest, "Invalid request encountered.")
		return
	}

	parseStart := time.Now()
	res, err := parseQueryAndMutation(ctx, gql.Request{
		Str:       q,
		Variables: map[string]string{},
		Http:      true,
	})
	l.Parsing += time.Since(parseStart)
	if err != nil {
		http.Error(w, err.Error(), http.StatusBadRequest)
		return
	}

	var cancel context.CancelFunc
	// set timeout if schema mutation not present
	if res.Mutation == nil || len(res.Mutation.Schema) == 0 {
		// If schema mutation is not present
		ctx, cancel = context.WithTimeout(ctx, time.Minute)
		defer cancel()
	}

	var allocIds map[string]uint64
	var allocIdsStr map[string]string
	// If we have mutations, run them first.
	if res.Mutation != nil && hasGQLOps(res.Mutation) {
		if allocIds, err = mutationHandler(ctx, res.Mutation); err != nil {
			w.WriteHeader(http.StatusBadRequest)
			x.TraceError(ctx, x.Wrapf(err, "Error while handling mutations"))
			x.SetStatus(w, x.Error, err.Error())
			return
		}
		// convert the new UIDs to hex string.
		allocIdsStr = make(map[string]string)
		for k, v := range allocIds {
			allocIdsStr[k] = fmt.Sprintf("%#x", v)
		}
	}

	var schemaNode []*protos.SchemaNode
	if res.Schema != nil {
		execStart := time.Now()
		if schemaNode, err = worker.GetSchemaOverNetwork(ctx, res.Schema); err != nil {
			w.WriteHeader(http.StatusBadRequest)
			x.TraceError(ctx, x.Wrapf(err, "Error while fetching schema"))
			x.SetStatus(w, x.Error, err.Error())
			return
		}
		l.Processing += time.Since(execStart)
	}

	w.Header().Set("Content-Type", "application/json")
	var addLatency bool
	// If there is an error parsing, then addLatency would remain false.
	addLatency, _ = strconv.ParseBool(r.URL.Query().Get("latency"))
	debug, _ := strconv.ParseBool(r.URL.Query().Get("debug"))
	addLatency = addLatency || debug
	if len(res.Query) == 0 {
		mp := map[string]interface{}{}
		if res.Mutation != nil {
			mp["code"] = x.Success
			mp["message"] = "Done"
			mp["uids"] = allocIdsStr
		}
		// Either Schema or query can be specified
		if res.Schema != nil {
			js, err := json.Marshal(schemaNode)
			if err != nil {
				x.SetStatus(w, "Error", "Unable to marshal schema")
			}
			mp["schema"] = json.RawMessage(string(js))
			if addLatency {
				mp["server_latency"] = l.ToMap()
			}
		}
		if js, err := json.Marshal(mp); err == nil {
			w.Write(js)
		} else {
			w.WriteHeader(http.StatusBadRequest)
			x.SetStatus(w, "Error", "Unable to marshal map")
		}
		return
	}

	sgl, err := query.ProcessQuery(ctx, res, &l)
	if err != nil {
		x.TraceError(ctx, x.Wrapf(err, "Error while Executing query"))
		w.WriteHeader(http.StatusBadRequest)
		x.SetStatus(w, x.ErrorInvalidRequest, err.Error())
		return
	}

	if len(*dumpSubgraph) > 0 {
		for _, sg := range sgl {
			x.Checkf(os.MkdirAll(*dumpSubgraph, 0700), *dumpSubgraph)
			s := time.Now().Format("20060102.150405.000000.gob")
			filename := path.Join(*dumpSubgraph, s)
			f, err := os.Create(filename)
			x.Checkf(err, filename)
			enc := gob.NewEncoder(f)
			x.Check(enc.Encode(sg))
			x.Checkf(f.Close(), filename)
		}
	}

	err = query.ToJson(&l, sgl, w, allocIdsStr, addLatency)
	if err != nil {
		// since we performed w.Write in ToJson above,
		// calling WriteHeader with 500 code will be ignored.
		x.TraceError(ctx, x.Wrapf(err, "Error while converting to Json"))
		x.SetStatus(w, x.Error, err.Error())
		return
	}
	x.Trace(ctx, "Latencies: Total: %v Parsing: %v Process: %v Json: %v",
		time.Since(l.Start), l.Parsing, l.Processing, l.Json)
}

func shareHandler(w http.ResponseWriter, r *http.Request) {
	w.Header().Set("Content-Type", "application/json")
	addCorsHeaders(w)

	if r.Method != "POST" {
		x.SetStatus(w, x.ErrorInvalidMethod, "Invalid method")
		return
	}

	// Set context to allow mutation
	ctx := context.WithValue(context.Background(), "_share_", true)

	defer r.Body.Close()
	rawQuery, err := ioutil.ReadAll(r.Body)
	if err != nil || len(rawQuery) == 0 {
		x.TraceError(ctx, x.Wrapf(err, "Error while reading the stringified query payload"))
		x.SetStatus(w, x.ErrorInvalidRequest, "Invalid request encountered.")
		return
	}

	// Generate mutation with query and hash
	queryHash := sha256.Sum256(rawQuery)
	mutation := gql.Mutation{
		Set: fmt.Sprintf("<_:share> <_share_> %q . \n <_:share> <_share_hash_> \"%x\" .", rawQuery, queryHash),
	}

	var allocIds map[string]uint64
	var allocIdsStr map[string]string
	if allocIds, err = mutationHandler(ctx, &mutation); err != nil {
		x.TraceError(ctx, x.Wrapf(err, "Error while handling mutations"))
		x.SetStatus(w, x.Error, err.Error())
		return
	}
	// convert the new UIDs to hex string.
	allocIdsStr = make(map[string]string)
	for k, v := range allocIds {
		allocIdsStr[k] = fmt.Sprintf("%#x", v)
	}

	payload := map[string]interface{}{
		"code":    x.Success,
		"message": "Done",
		"uids":    allocIdsStr,
	}

	if res, err := json.Marshal(payload); err == nil {
		w.Write(res)
	} else {
		x.SetStatus(w, "Error", "Unable to marshal map")
	}
}

// storeStatsHandler outputs some basic stats for data store.
func storeStatsHandler(w http.ResponseWriter, r *http.Request) {
	addCorsHeaders(w)
	w.Header().Set("Content-Type", "text/html")
	w.Write([]byte("<pre>"))
	w.Write([]byte(worker.StoreStats()))
	w.Write([]byte("</pre>"))
}

// handlerInit does some standard checks. Returns false if something is wrong.
func handlerInit(w http.ResponseWriter, r *http.Request) bool {
	if r.Method != "GET" {
		x.SetStatus(w, x.ErrorInvalidMethod, "Invalid method")
		return false
	}

	ip, _, err := net.SplitHostPort(r.RemoteAddr)
	if err != nil || !net.ParseIP(ip).IsLoopback() {
		x.SetStatus(w, x.ErrorUnauthorized, fmt.Sprintf("Request from IP: %v", ip))
		return false
	}
	return true
}

func shutDownHandler(w http.ResponseWriter, r *http.Request) {
	if !handlerInit(w, r) {
		return
	}

	shutdownServer()
	x.SetStatus(w, x.Success, "Server is shutting down")
}

func shutdownServer() {
	x.Printf("Got clean exit request")
	stopProfiling()          // stop profiling
	shutdownCh <- struct{}{} // exit grpc and http servers.

	// wait for grpc and http servers to finish pending reqs and
	// then stop all nodes, internal grpc servers and sync all the marks
	go func() {
		defer func() { shutdownCh <- struct{}{} }()

		// wait for grpc, http and http2 servers to stop
		<-finishCh
		<-finishCh
		<-finishCh

		worker.BlockingStop()
	}()
}

func backupHandler(w http.ResponseWriter, r *http.Request) {
	if !handlerInit(w, r) {
		return
	}
	ctx := context.Background()
	if err := worker.BackupOverNetwork(ctx); err != nil {
		x.SetStatus(w, err.Error(), "Backup failed.")
		return
	}
	x.SetStatus(w, x.Success, "Backup completed.")
}

func hasGraphOps(mu *protos.Mutation) bool {
	return len(mu.Set) > 0 || len(mu.Del) > 0 || len(mu.Schema) > 0
}

// server is used to implement protos.DgraphServer
type grpcServer struct{}

// This method is used to execute the query and return the response to the
// client as a protocol buffer message.
func (s *grpcServer) Run(ctx context.Context,
	req *protos.Request) (resp *protos.Response, err error) {
	// we need membership information
	if !worker.HealthCheck() {
		x.Trace(ctx, "This server hasn't yet been fully initiated. Please retry later.")
		return resp, x.Errorf("Uninitiated server. Please retry later")
	}
	var allocIds map[string]uint64
	var schemaNodes []*protos.SchemaNode
	if rand.Float64() < *tracing {
		tr := trace.New("Dgraph", "GrpcQuery")
		tr.SetMaxEvents(1000)
		defer tr.Finish()
		ctx = trace.NewContext(ctx, tr)
	}

	// Sanitize the context of the keys used for internal purposes only
	ctx = context.WithValue(ctx, "_share_", nil)

	resp = new(protos.Response)
	if len(req.Query) == 0 && req.Mutation == nil {
		x.TraceError(ctx, x.Errorf("Empty query and mutation."))
		return resp, fmt.Errorf("Empty query and mutation.")
	}

	var l query.Latency
	l.Start = time.Now()
	x.Trace(ctx, "Query received: %v, variables: %v", req.Query, req.Vars)
	res, err := parseQueryAndMutation(ctx, gql.Request{
		Str:       req.Query,
		Variables: req.Vars,
		Http:      false,
	})
	if err != nil {
		return resp, err
	}
	l.Parsing += time.Since(l.Start)

	var cancel context.CancelFunc
	// set timeout if schema mutation not present
	if res.Mutation == nil || len(res.Mutation.Schema) == 0 {
		// If schema mutation is not present
		ctx, cancel = context.WithTimeout(ctx, time.Minute)
		defer cancel()
	}

	// If mutations are part of the query, we run them through the mutation handler
	// same as the http client.
	if res.Mutation != nil && hasGQLOps(res.Mutation) {
		if allocIds, err = mutationHandler(ctx, res.Mutation); err != nil {
			x.TraceError(ctx, x.Wrapf(err, "Error while handling mutations"))
			return resp, err
		}
	}

	// Mutations are sent as part of the mutation object
	if req.Mutation != nil && hasGraphOps(req.Mutation) {
		if allocIds, err = runMutations(ctx, req.Mutation); err != nil {
			x.TraceError(ctx, x.Wrapf(err, "Error while handling mutations"))
			return resp, err
		}
	}
	resp.AssignedUids = allocIds

	if req.Schema != nil && res.Schema != nil {
		return resp, x.Errorf("Multiple schema blocks found")
	}
	// Schema Block can be part of query string
	schema := res.Schema
	if schema == nil {
		schema = req.Schema
	}

	if schema != nil {
		execStart := time.Now()
		if schemaNodes, err = worker.GetSchemaOverNetwork(ctx, schema); err != nil {
			x.TraceError(ctx, x.Wrapf(err, "Error while fetching schema"))
			return resp, err
		}
		l.Processing += time.Since(execStart)
	}
	resp.Schema = schemaNodes

	sgl, err := query.ProcessQuery(ctx, res, &l)
	if err != nil {
		x.TraceError(ctx, x.Wrapf(err, "Error while converting to ProtocolBuffer"))
		return resp, err
	}

	nodes, err := query.ToProtocolBuf(&l, sgl)
	if err != nil {
		x.TraceError(ctx, x.Wrapf(err, "Error while converting to ProtocolBuffer"))
		return resp, err
	}
	resp.N = nodes

	gl := new(protos.Latency)
	gl.Parsing, gl.Processing, gl.Pb = l.Parsing.String(), l.Processing.String(),
		l.ProtocolBuffer.String()
	resp.L = gl
	return resp, err
}

func (s *grpcServer) CheckVersion(ctx context.Context, c *protos.Check) (v *protos.Version,
	err error) {
	// we need membership information
	if !worker.HealthCheck() {
		x.Trace(ctx, "This server hasn't yet been fully initiated. Please retry later.")
		return v, x.Errorf("Uninitiated server. Please retry later")
	}

	v = new(protos.Version)
	v.Tag = x.Version()
	return v, nil
}

var uiDir string

func init() {
	// uiDir can also be set through -ldflags while doing a release build. In that
	// case it points to usr/local/share/dgraph/assets where we store assets for
	// the user. In other cases, it should point to the build directory within the repository.
	flag.StringVar(&uiDir, "ui", uiDir, "Directory which contains assets for the user interface")
	if uiDir == "" {
		uiDir = os.Getenv("GOPATH") + "/src/github.com/dgraph-io/dgraph/dashboard/build"
	}
}

func checkFlagsAndInitDirs() {
	if len(*cpuprofile) > 0 {
		f, err := os.Create(*cpuprofile)
		x.Check(err)
		pprof.StartCPUProfile(f)
	}

	// Create parent directories for postings, uids and mutations
	x.Check(os.MkdirAll(*postingDir, 0700))
}

func setupListener(addr string, port int) (listener net.Listener, err error) {
	var reload func()
	laddr := fmt.Sprintf("%s:%d", addr, port)
	if !*tlsEnabled {
		listener, err = net.Listen("tcp", laddr)
	} else {
		var tlsCfg *tls.Config
		tlsCfg, reload, err = x.GenerateTLSConfig(x.TLSHelperConfig{
			ConfigType:             x.TLSServerConfig,
			CertRequired:           *tlsEnabled,
			Cert:                   *tlsCert,
			Key:                    *tlsKey,
			KeyPassphrase:          *tlsKeyPass,
			ClientAuth:             *tlsClientAuth,
			ClientCACerts:          *tlsClientCACerts,
			UseSystemClientCACerts: *tlsSystemCACerts,
			MinVersion:             *tlsMinVersion,
			MaxVersion:             *tlsMaxVersion,
		})
		if err != nil {
			return nil, err
		}
		listener, err = tls.Listen("tcp", laddr, tlsCfg)
	}
	go func() {
		sigChan := make(chan os.Signal, 1)
		signal.Notify(sigChan, syscall.SIGHUP)
		for range sigChan {
			log.Println("SIGHUP signal received")
			if reload != nil {
				reload()
				log.Println("TLS certificates and CAs reloaded")
			}
		}
	}()
	return listener, err
}

func serveGRPC(l net.Listener) {
	defer func() { finishCh <- struct{}{} }()
	s := grpc.NewServer(grpc.CustomCodec(&query.Codec{}))
	protos.RegisterDgraphServer(s, &grpcServer{})
	err := s.Serve(l)
	log.Printf("gRpc server stopped : %s", err.Error())
	s.GracefulStop()
}

func serveHTTP(l net.Listener) {
	defer func() { finishCh <- struct{}{} }()
	srv := &http.Server{
		ReadTimeout:  10 * time.Second,
		WriteTimeout: 600 * time.Second,
		IdleTimeout:  2 * time.Minute,
	}

	err := srv.Serve(l)
	log.Printf("Stopped taking more http(s) requests. Err: %s", err.Error())
	ctx, cancel := context.WithTimeout(context.Background(), 630*time.Second)
	defer cancel()
	err = srv.Shutdown(ctx)
	log.Printf("All http(s) requests finished.")
	if err != nil {
		log.Printf("Http(s) shutdown err: %v", err.Error())
	}
}

func setupServer(che chan error) {
	go worker.RunServer(*bindall) // For internal communication.

	laddr := "localhost"
	if *bindall {
		laddr = "0.0.0.0"
	}

	l, err := setupListener(laddr, *port)
	if err != nil {
		log.Fatal(err)
	}

	tcpm := cmux.New(l)
	httpl := tcpm.Match(cmux.HTTP1Fast())
	grpcl := tcpm.MatchWithWriters(
		cmux.HTTP2MatchHeaderFieldSendSettings("content-type", "application/grpc"))
	http2 := tcpm.Match(cmux.HTTP2())

	http.HandleFunc("/health", healthCheck)
	http.HandleFunc("/query", queryHandler)
	http.HandleFunc("/share", shareHandler)
	http.HandleFunc("/debug/store", storeStatsHandler)
	http.HandleFunc("/admin/shutdown", shutDownHandler)
	http.HandleFunc("/admin/backup", backupHandler)

	// UI related API's.
	// Share urls have a hex string as the shareId. So if
	// our url path matches it, we wan't to serve index.html.
	reg := regexp.MustCompile(`\/0[xX][0-9a-fA-F]+`)
	http.Handle("/", homeHandler(http.FileServer(http.Dir(uiDir)), reg))
	http.HandleFunc("/ui/keywords", keywordHandler)

	// Initilize the servers.
	go serveGRPC(grpcl)
	go serveHTTP(httpl)
	go serveHTTP(http2)

	go func() {
		<-shutdownCh
		// Stops grpc/http servers; Already accepted connections are not closed.
		l.Close()
	}()

	log.Println("grpc server started.")
	log.Println("http server started.")
	log.Println("Server listening on port", *port)

	err = tcpm.Serve() // Start cmux serving. blocking call
	<-shutdownCh       // wait for shutdownServer to finish
	che <- err         // final close for main.
}

func main() {
	rand.Seed(time.Now().UnixNano())
	x.Init()
	checkFlagsAndInitDirs()

	// All the writes to posting store should be synchronous. We use batched writers
	// for posting lists, so the cost of sync writes is amortized.
	opt := badger.DefaultOptions
	opt.SyncWrites = true
	opt.Dir = *postingDir
	opt.ValueDir = *postingDir
	ps, err := badger.NewKV(&opt)
	x.Checkf(err, "Error while creating badger KV posting store")
	defer ps.Close()

	x.Check(group.ParseGroupConfig(*gconf))
	schema.Init(ps)

	// Posting will initialize index which requires schema. Hence, initialize
	// schema before calling posting.Init().
	posting.Init(ps)
	worker.Init(ps)

	// setup shutdown os signal handler
	sdCh := make(chan os.Signal, 1)
	defer close(sdCh)
	// sigint : Ctrl-C, sigquit : Ctrl-\ (backslash), sigterm : kill command.
	signal.Notify(sdCh, os.Interrupt, syscall.SIGINT, syscall.SIGQUIT, syscall.SIGTERM)
	go func() {
		_, ok := <-sdCh
		if ok {
			shutdownServer()
		}
	}()

	// Setup external communication.
	che := make(chan error, 1)
	go setupServer(che)
	go worker.StartRaftNodes(*walDir)

	if err := <-che; !strings.Contains(err.Error(),
		"use of closed network connection") {
		log.Fatal(err)
	}
}<|MERGE_RESOLUTION|>--- conflicted
+++ resolved
@@ -344,11 +344,7 @@
 	for _, schema := range updates {
 		typ := types.TypeID(schema.ValueType)
 
-<<<<<<< HEAD
-		if typ == types.UidID || typ == types.DefaultID || typ == types.PasswordID &&
-=======
 		if (typ == types.UidID || typ == types.DefaultID || typ == types.PasswordID) &&
->>>>>>> e7d5de29
 			schema.Directive == protos.SchemaUpdate_INDEX {
 			return x.Errorf("Indexing not allowed on predicate %s of type %s",
 				schema.Predicate, typ.Name())
