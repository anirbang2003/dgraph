package worker

import (
	"bufio"
	"bytes"
	"compress/gzip"
	"fmt"
	"math/rand"
	"os"
	"path"
	"sync"
	"time"

	"github.com/dgraph-io/dgraph/group"
	"github.com/dgraph-io/dgraph/types"
	"github.com/dgraph-io/dgraph/x"
	"golang.org/x/net/context"
	"google.golang.org/grpc"
)

const numBackupRoutines = 10

type kv struct {
	prefix string
	list   *types.PostingList
}

func toRDF(buf *bytes.Buffer, item kv) {
	pl := item.list
	for _, p := range pl.Postings {
		x.Check2(buf.WriteString(item.prefix))

		if !bytes.Equal(p.Value, nil) {
			// Value posting
			// Convert to appropriate type
			vID := types.TypeID(p.ValType)
			src := types.ValueForType(vID)
			src.Value = p.Value
			str, err := types.Convert(src, types.StringID)
			x.Check(err)
			x.Check2(buf.WriteString(fmt.Sprintf("\"%s\"", str.Value)))
			if types.TypeID(p.ValType) == types.GeoID {
				x.Check2(buf.WriteString(fmt.Sprintf("^^<geo:geojson> ")))
<<<<<<< HEAD
			} else if len(p.Lang) > 0 {
				x.Check2(buf.WriteString(fmt.Sprintf("@%s", p.Lang)))
=======
				// TODO(tzdybal) - uncomment
				/* } else if len(p.Lang) > 0 {
				x.Check2(buf.WriteString(fmt.Sprintf("@%s", p.Lang))) */
			} else if types.TypeID(p.ValType) == types.PasswordID {
				x.Check2(buf.WriteString(fmt.Sprintf("^^<pwd:%s>", vID.Name())))
>>>>>>> ec53a72d
			} else if types.TypeID(p.ValType) != types.BinaryID {
				x.Check2(buf.WriteString(fmt.Sprintf("^^<xs:%s>", vID.Name())))
			}
			x.Check2(buf.WriteString(" .\n"))
			return
		}
		x.Check2(buf.WriteString(fmt.Sprintf("<%#x> .\n", p.Uid)))
	}
}

func writeToFile(fpath string, ch chan []byte) error {
	f, err := os.Create(fpath)
	if err != nil {
		return err
	}

	defer f.Close()
	x.Check(err)
	w := bufio.NewWriterSize(f, 1000000)
	gw, err := gzip.NewWriterLevel(w, gzip.BestCompression)
	if err != nil {
		return err
	}

	for buf := range ch {
		if _, err := gw.Write(buf); err != nil {
			return err
		}
	}
	if err := gw.Flush(); err != nil {
		return err
	}
	if err := gw.Close(); err != nil {
		return err
	}
	return w.Flush()
}

// Backup creates a backup of data by exporting it as an RDF gzip.
func backup(gid uint32, bdir string) error {
	// Use a goroutine to write to file.
	err := os.MkdirAll(bdir, 0700)
	if err != nil {
		return err
	}
	fpath := path.Join(bdir, fmt.Sprintf("dgraph-%d-%s.rdf.gz", gid,
		time.Now().Format("2006-01-02-15-04")))
	fmt.Printf("Backing up at: %v\n", fpath)
	chb := make(chan []byte, 1000)
	errChan := make(chan error, 1)
	go func() {
		errChan <- writeToFile(fpath, chb)
	}()

	// Use a bunch of goroutines to convert to RDF format.
	chkv := make(chan kv, 1000)
	var wg sync.WaitGroup
	wg.Add(numBackupRoutines)
	for i := 0; i < numBackupRoutines; i++ {
		go func() {
			buf := new(bytes.Buffer)
			buf.Grow(50000)
			for item := range chkv {
				toRDF(buf, item)
				if buf.Len() >= 40000 {
					tmp := make([]byte, buf.Len())
					copy(tmp, buf.Bytes())
					chb <- tmp
					buf.Reset()
				}
			}
			if buf.Len() > 0 {
				tmp := make([]byte, buf.Len())
				copy(tmp, buf.Bytes())
				chb <- tmp
			}
			wg.Done()
		}()
	}

	// Iterate over rocksdb.
	it := pstore.NewIterator()
	defer it.Close()
	var lastPred string
	for it.SeekToFirst(); it.Valid(); {
		key := it.Key().Data()
		pk := x.Parse(key)

		if pk.IsIndex() {
			// Seek to the end of index keys.
			it.Seek(pk.SkipRangeOfSameType())
			continue
		}
		if pk.IsReverse() {
			// Seek to the end of reverse keys.
			it.Seek(pk.SkipRangeOfSameType())
			continue
		}
		if pk.Attr == "_uid_" {
			// Skip the UID mappings.
			it.Seek(pk.SkipPredicate())
			continue
		}

		x.AssertTrue(pk.IsData())
		pred, uid := pk.Attr, pk.Uid
		if pred != lastPred && group.BelongsTo(pred) != gid {
			it.Seek(pk.SkipPredicate())
			continue
		}

		prefix := fmt.Sprintf("<%#x> <%s> ", uid, pred)
		pl := &types.PostingList{}
		x.Check(pl.Unmarshal(it.Value().Data()))
		chkv <- kv{
			prefix: prefix,
			list:   pl,
		}
		lastPred = pred
		it.Next()
	}

	close(chkv) // We have stopped output to chkv.
	wg.Wait()   // Wait for numBackupRoutines to finish.
	close(chb)  // We have stopped output to chb.

	err = <-errChan
	return err
}

func handleBackupForGroup(ctx context.Context, reqId uint64, gid uint32) *BackupPayload {
	n := groups().Node(gid)
	if n.AmLeader() {
		x.Trace(ctx, "Leader of group: %d. Running backup.", gid)
		if err := backup(gid, *backupPath); err != nil {
			x.TraceError(ctx, err)
			return &BackupPayload{
				ReqId:  reqId,
				Status: BackupPayload_FAILED,
			}
		}
		x.Trace(ctx, "Backup done for group: %d.", gid)
		return &BackupPayload{
			ReqId:   reqId,
			Status:  BackupPayload_SUCCESS,
			GroupId: gid,
		}
	}

	// I'm not the leader. Relay to someone who I think is.
	var addrs []string
	{
		// Try in order: leader of given group, any server from given group, leader of group zero.
		_, addr := groups().Leader(gid)
		addrs = append(addrs, addr)
		addrs = append(addrs, groups().AnyServer(gid))
		_, addr = groups().Leader(0)
		addrs = append(addrs, addr)
	}

	var conn *grpc.ClientConn
	for _, addr := range addrs {
		pl := pools().get(addr)
		var err error
		conn, err = pl.Get()
		if err == nil {
			x.Trace(ctx, "Relaying backup request for group %d to %q", gid, pl.Addr)
			defer pl.Put(conn)
			break
		}
		x.TraceError(ctx, err)
	}

	// Unable to find any connection to any of these servers. This should be exceedingly rare.
	// But probably not worthy of crashing the server. We can just skip the backup.
	if conn == nil {
		x.Trace(ctx, fmt.Sprintf("Unable to find a server to backup group: %d", gid))
		return &BackupPayload{
			ReqId:   reqId,
			Status:  BackupPayload_FAILED,
			GroupId: gid,
		}
	}

	c := NewWorkerClient(conn)
	nr := &BackupPayload{
		ReqId:   reqId,
		GroupId: gid,
	}
	nrep, err := c.Backup(ctx, nr)
	if err != nil {
		x.TraceError(ctx, err)
		return &BackupPayload{
			ReqId:   reqId,
			Status:  BackupPayload_FAILED,
			GroupId: gid,
		}
	}
	return nrep
}

// Backup request is used to trigger backups for the request list of groups.
// If a server receives request to backup a group that it doesn't handle, it would
// automatically relay that request to the server that it thinks should handle the request.
func (w *grpcWorker) Backup(ctx context.Context, req *BackupPayload) (*BackupPayload, error) {
	reply := &BackupPayload{ReqId: req.ReqId}
	reply.Status = BackupPayload_FAILED // Set by default.

	if ctx.Err() != nil {
		return reply, ctx.Err()
	}
	if !w.addIfNotPresent(req.ReqId) {
		reply.Status = BackupPayload_DUPLICATE
		return reply, nil
	}

	chb := make(chan *BackupPayload, 1)
	go func() {
		chb <- handleBackupForGroup(ctx, req.ReqId, req.GroupId)
	}()

	select {
	case rep := <-chb:
		return rep, nil
	case <-ctx.Done():
		return reply, ctx.Err()
	}
}

func BackupOverNetwork(ctx context.Context) error {
	// If we haven't even had a single membership update, don't run backup.
	if len(*peerAddr) > 0 && groups().LastUpdate() == 0 {
		x.Trace(ctx, "This server hasn't yet been fully initiated. Please retry later.")
		return x.Errorf("Uninitiated server. Please retry later")
	}
	// Let's first collect all groups.
	gids := groups().KnownGroups()

	ch := make(chan *BackupPayload, len(gids))
	for _, gid := range gids {
		go func(group uint32) {
			reqId := uint64(rand.Int63())
			ch <- handleBackupForGroup(ctx, reqId, group)
		}(gid)
	}

	for i := 0; i < len(gids); i++ {
		bp := <-ch
		if bp.Status != BackupPayload_SUCCESS {
			x.Trace(ctx, "Backup status: %v for group id: %d", bp.Status, bp.GroupId)
			return fmt.Errorf("Backup status: %v for group id: %d", bp.Status, bp.GroupId)
		} else {
			x.Trace(ctx, "Backup successful for group: %v", bp.GroupId)
		}
	}
	x.Trace(ctx, "DONE backup")
	return nil
}<|MERGE_RESOLUTION|>--- conflicted
+++ resolved
@@ -41,16 +41,10 @@
 			x.Check2(buf.WriteString(fmt.Sprintf("\"%s\"", str.Value)))
 			if types.TypeID(p.ValType) == types.GeoID {
 				x.Check2(buf.WriteString(fmt.Sprintf("^^<geo:geojson> ")))
-<<<<<<< HEAD
+			} else if types.TypeID(p.ValType) == types.PasswordID {
+				x.Check2(buf.WriteString(fmt.Sprintf("^^<pwd:%s>", vID.Name())))
 			} else if len(p.Lang) > 0 {
 				x.Check2(buf.WriteString(fmt.Sprintf("@%s", p.Lang)))
-=======
-				// TODO(tzdybal) - uncomment
-				/* } else if len(p.Lang) > 0 {
-				x.Check2(buf.WriteString(fmt.Sprintf("@%s", p.Lang))) */
-			} else if types.TypeID(p.ValType) == types.PasswordID {
-				x.Check2(buf.WriteString(fmt.Sprintf("^^<pwd:%s>", vID.Name())))
->>>>>>> ec53a72d
 			} else if types.TypeID(p.ValType) != types.BinaryID {
 				x.Check2(buf.WriteString(fmt.Sprintf("^^<xs:%s>", vID.Name())))
 			}
