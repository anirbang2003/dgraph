--- conflicted
+++ resolved
@@ -2,6 +2,7 @@
 
 import (
 	"bytes"
+	"log"
 
 	"github.com/dgraph-io/dgraph/protos/taskp"
 	"github.com/dgraph-io/dgraph/types"
@@ -127,7 +128,6 @@
 	return res, nil
 }
 
-<<<<<<< HEAD
 func (ag *aggregator) divideByCount() {
 	if ag.name != "avg" || ag.count == 0 || ag.result.Value == nil {
 		return
@@ -141,8 +141,9 @@
 
 	ag.result.Tid = types.FloatID
 	ag.result.Value = v / float64(ag.count)
-=======
+}
+
 func (ag *aggregator) Value() types.Val {
+	ag.divideByCount()
 	return ag.result
->>>>>>> 3dee0268
 }