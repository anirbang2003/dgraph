/*
 * Copyright 2017 DGraph Labs, Inc.
 *
 * Licensed under the Apache License, Version 2.0 (the "License");
 * you may not use this file except in compliance with the License.
 * You may obtain a copy of the License at
 *
 * 		http://www.apache.org/licenses/LICENSE-2.0
 *
 * Unless required by applicable law or agreed to in writing, software
 * distributed under the License is distributed on an "AS IS" BASIS,
 * WITHOUT WARRANTIES OR CONDITIONS OF ANY KIND, either express or implied.
 * See the License for the specific language governing permissions and
 * limitations under the License.
 */

package query

import (
	"bytes"
	"context"
	"errors"
	"fmt"
	"log"
	"strconv"
	"strings"
	"sync"
	"time"

	"google.golang.org/grpc/metadata"

	"github.com/dgraph-io/dgraph/algo"
	"github.com/dgraph-io/dgraph/gql"
	"github.com/dgraph-io/dgraph/query/graph"
	"github.com/dgraph-io/dgraph/schema"
	"github.com/dgraph-io/dgraph/task"
	"github.com/dgraph-io/dgraph/types"
	"github.com/dgraph-io/dgraph/types/facets"
	"github.com/dgraph-io/dgraph/worker"
	"github.com/dgraph-io/dgraph/x"
	farm "github.com/dgryski/go-farm"
)

/*
 * QUERY:
 * Let's take this query from GraphQL as example:
 * {
 *   me {
 *     id
 *     firstName
 *     lastName
 *     birthday {
 *       month
 *       day
 *     }
 *     friends {
 *       name
 *     }
 *   }
 * }
 *
 * REPRESENTATION:
 * This would be represented in SubGraph format internally, as such:
 * SubGraph [result uid = me]
 *    |
 *  Children
 *    |
 *    --> SubGraph [Attr = "xid"]
 *    --> SubGraph [Attr = "firstName"]
 *    --> SubGraph [Attr = "lastName"]
 *    --> SubGraph [Attr = "birthday"]
 *           |
 *         Children
 *           |
 *           --> SubGraph [Attr = "month"]
 *           --> SubGraph [Attr = "day"]
 *    --> SubGraph [Attr = "friends"]
 *           |
 *         Children
 *           |
 *           --> SubGraph [Attr = "name"]
 *
 * ALGORITHM:
 * This is a rough and simple algorithm of how to process this SubGraph query
 * and populate the results:
 *
 * For a given entity, a new SubGraph can be started off with NewGraph(id).
 * Given a SubGraph, is the Query field empty? [Step a]
 *   - If no, run (or send it to server serving the attribute) query
 *     and populate result.
 * Iterate over children and copy Result Uids to child Query Uids.
 *     Set Attr. Then for each child, use goroutine to run Step:a.
 * Wait for goroutines to finish.
 * Return errors, if any.
 */

// Latency is used to keep track of the latency involved in parsing and processing
// the query. It also contains information about the time it took to convert the
// result into a format(JSON/Protocol Buffer) that the client expects.
type Latency struct {
	Start          time.Time     `json:"-"`
	Parsing        time.Duration `json:"query_parsing"`
	Processing     time.Duration `json:"processing"`
	Json           time.Duration `json:"json_conversion"`
	ProtocolBuffer time.Duration `json:"pb_conversion"`
}

// ToMap converts the latency object to a map.
func (l *Latency) ToMap() map[string]string {
	m := make(map[string]string)
	j := time.Since(l.Start) - l.Processing - l.Parsing
	m["parsing"] = x.Round(l.Parsing).String()
	m["processing"] = x.Round(l.Processing).String()
	m["json"] = x.Round(j).String()
	m["total"] = x.Round(time.Since(l.Start)).String()
	return m
}

type params struct {
	Alias        string
	Count        int
	Offset       int
	AfterUID     uint64
	DoCount      bool
	GetUID       bool
	Order        string
	OrderDesc    bool
	isDebug      bool
	Var          string
	NeedsVar     []string
	ParentVars   map[string]*task.List
	Langs        []string
	Normalize    bool
	From         uint64
	To           uint64
	Facet        *facets.Param
	RecurseDepth uint64
}

// SubGraph is the way to represent data internally. It contains both the
// query and the response. Once generated, this can then be encoded to other
// client convenient formats, like GraphQL / JSON.
type SubGraph struct {
	Attr         string
	Params       params
	counts       []uint32
	values       []*task.Value
	uidMatrix    []*task.List
	facetsMatrix []*facets.List

	// SrcUIDs is a list of unique source UIDs. They are always copies of destUIDs
	// of parent nodes in GraphQL structure.
	SrcUIDs *task.List
	SrcFunc []string

	FilterOp     string
	Filters      []*SubGraph
	facetsFilter *facets.FilterTree
	Children     []*SubGraph

	// destUIDs is a list of destination UIDs, after applying filters, pagination.
	DestUIDs *task.List
}

// DebugPrint prints out the SubGraph tree in a nice format for debugging purposes.
func (sg *SubGraph) DebugPrint(prefix string) {
	var src, dst int
	if sg.SrcUIDs != nil {
		src = algo.ListLen(sg.SrcUIDs)
	}
	if sg.DestUIDs != nil {
		dst = algo.ListLen(sg.DestUIDs)
	}
	x.Printf("%s[%q Alias:%q Func:%v SrcSz:%v Op:%q DestSz:%v Dest: %p ValueSz:%v]\n",
		prefix, sg.Attr, sg.Params.Alias, sg.SrcFunc, src, sg.FilterOp,
		dst, sg.DestUIDs, len(sg.values))
	for _, f := range sg.Filters {
		f.DebugPrint(prefix + "|-f->")
	}
	for _, c := range sg.Children {
		c.DebugPrint(prefix + "|->")
	}
}

// getValue gets the value from the task.
func getValue(tv *task.Value) (types.Val, error) {
	vID := types.TypeID(tv.ValType)
	val := types.ValueForType(vID)
	val.Value = tv.Val
	return val, nil
}

var nodePool = sync.Pool{
	New: func() interface{} {
		return &graph.Node{}
	},
}

var nodeCh chan *graph.Node

func release() {
	for n := range nodeCh {
		// In case of mutations, n is nil
		if n == nil {
			continue
		}
		for i := 0; i < len(n.Children); i++ {
			nodeCh <- n.Children[i]
		}
		*n = graph.Node{}
		nodePool.Put(n)
	}
}

func init() {
	nodeCh = make(chan *graph.Node, 1000)
	go release()
}

var (
	ErrEmptyVal = errors.New("query: harmless error, e.g. task.Val is nil")
)

// This method gets the values and children for a subgraph.
func (sg *SubGraph) preTraverse(uid uint64, dst, parent outputNode) error {
	invalidUids := make(map[uint64]bool)
	uidAlreadySet := false

	facetsNode := dst.New("@facets")
	// We go through all predicate children of the subgraph.
	for _, pc := range sg.Children {

		if pc.uidMatrix == nil {
			// Can happen in recurse query.
			continue
		}
		idxi, idxj := algo.IndexOf(pc.SrcUIDs, uid)
		if idxi < 0 {
			continue
		}
		idx := algo.Idx(pc.SrcUIDs, idxi, idxj)
		ul := pc.uidMatrix[idx]

		fieldName := pc.Attr
		if pc.Params.Alias != "" {
			fieldName = pc.Params.Alias
		}
		if !uidAlreadySet && (sg.Params.GetUID || sg.Params.isDebug) {
			uidAlreadySet = true
			dst.SetUID(uid)
		}
		if len(pc.counts) > 0 {
			c := types.ValueForType(types.Int32ID)
			c.Value = int32(pc.counts[idx])
			uc := dst.New(pc.Attr)
			uc.AddValue("count", c)
			dst.AddListChild(pc.Attr, uc)
		} else if len(pc.SrcFunc) > 0 && isAggregatorFn(pc.SrcFunc[0]) {
			if idx > 0 { // aggregator will put value at index 0; place once
				continue
			}
			// add sg.Attr as child on 'parent' instead of 'dst', otherwise
			// within output, aggregator will messed with other attrs
			uc := parent.New(sg.Attr)
			name := fmt.Sprintf("%s(%s)", pc.SrcFunc[0], pc.Attr)
			sv, err := convertWithBestEffort(pc.values[0], pc.Attr)
			if err != nil && err != ErrEmptyVal {
				return err
			}
			uc.AddValue(name, sv)
			parent.AddListChild(sg.Attr, uc)
		} else if len(pc.SrcFunc) > 0 && pc.SrcFunc[0] == "checkpwd" {
			c := types.ValueForType(types.BoolID)
			c.Value = task.ToBool(pc.values[idx])
			uc := dst.New(pc.Attr)
			uc.AddValue("checkpwd", c)
			dst.AddListChild(pc.Attr, uc)
		} else if algo.ListLen(ul) > 0 || len(pc.Children) > 0 {
			// We create as many predicate entity children as the length of uids for
			// this predicate.
			var fcsList []*facets.Facets
			if pc.Params.Facet != nil {
				fcsList = pc.facetsMatrix[idx].FacetsList
			}
			it := algo.NewListIterator(ul)
			for childIdx := -1; it.Valid(); it.Next() {
				childIdx++
				childUID := it.Val()
				if invalidUids[childUID] {
					continue
				}
				uc := dst.New(fieldName)
				if rerr := pc.preTraverse(childUID, uc, dst); rerr != nil {
					if rerr.Error() == "_INV_" {
						invalidUids[childUID] = true
						continue // next UID.
					}
					// Some other error.
					log.Printf("Error while traversal: %v", rerr)
					return rerr
				}
				if pc.Params.Facet != nil && len(fcsList) > childIdx {
					fs := fcsList[childIdx]
					fc := dst.New(fieldName)
					for _, f := range fs.Facets {
						fc.AddValue(f.Key, types.ValFor(f))
					}
					if !fc.IsEmpty() {
						fcParent := dst.New("_")
						fcParent.AddMapChild("_", fc, false)
						uc.AddMapChild("@facets", fcParent, true)
					}
				}
				if !uc.IsEmpty() {
					dst.AddListChild(fieldName, uc)
				}
			}
		} else {
			// attribute is non-scalar, just let it go
			if typ, terr := schema.State().TypeOf(pc.Attr); terr == nil && !typ.IsScalar() {
				continue
			}
			tv := pc.values[idx]
			v, err := getValue(tv)
			if err != nil {
				return err
			}
			if pc.Params.Facet != nil && len(pc.facetsMatrix[idx].FacetsList) > 0 {
				fc := dst.New(fieldName)
				// in case of Value we have only one Facets
				for _, f := range pc.facetsMatrix[idx].FacetsList[0].Facets {
					fc.AddValue(f.Key, types.ValFor(f))
				}
				if !fc.IsEmpty() {
					facetsNode.AddMapChild(fieldName, fc, false)
				}
			}

			if pc.Attr == "_xid_" {
				txt, err := types.Convert(v, types.StringID)
				if err != nil {
					return err
				}
				dst.SetXID(txt.Value.(string))
			} else if pc.Attr == "_uid_" {
				if !uidAlreadySet {
					uidAlreadySet = true
					dst.SetUID(uid)
				}
			} else {
				// if conversion not possible, we ignore it in the result.
				sv, convErr := convertWithBestEffort(tv, pc.Attr)
				if convErr == ErrEmptyVal {
					continue
				} else if convErr != nil {
					return convErr
				}
				// Only strings can have empty values.
				if sv.Tid == types.StringID && sv.Value.(string) == "_nil_" {
					sv.Value = ""
				}
				if !pc.Params.Normalize {
					dst.AddValue(fieldName, sv)
					continue
				}
				// If the query had the normalize directive, then we only add nodes
				// with an Alias.
				if pc.Params.Alias != "" {
					dst.AddValue(fieldName, sv)
				}
			}
		}
	}

	if !facetsNode.IsEmpty() {
		dst.AddMapChild("@facets", facetsNode, false)
	}
	return nil
}

// convert from task.Val to types.Value which is determined by attr
// if convert failed, try convert to types.StringID
func convertWithBestEffort(tv *task.Value, attr string) (types.Val, error) {
	v, _ := getValue(tv)
	typ, err := schema.State().TypeOf(attr)
	sv := types.ValueForType(types.StringID)
	if err == nil {
		// Try to coerce types if this is an optional scalar outside an
		// object definition.
		if !typ.IsScalar() {
			return sv, x.Errorf("Leaf predicate:'%v' must be a scalar.", attr)
		}
		sv, err = types.Convert(v, typ)
		if bytes.Equal(tv.Val, nil) || err != nil {
			return sv, ErrEmptyVal
		}
	} else {
		sv, err = types.Convert(v, types.StringID)
		x.Check(err)
	}
	if bytes.Equal(tv.Val, nil) {
		return sv, ErrEmptyVal
	}
	return sv, nil
}

func createProperty(prop string, v types.Val) *graph.Property {
	pval := toProtoValue(v)
	return &graph.Property{Prop: prop, Value: pval}
}

func isPresent(list []string, str string) bool {
	for _, v := range list {
		if v == str {
			return true
		}
	}
	return false
}

func filterCopy(sg *SubGraph, ft *gql.FilterTree) error {
	// Either we'll have an operation specified, or the function specified.
	if len(ft.Op) > 0 {
		sg.FilterOp = ft.Op
	} else {
		sg.Attr = ft.Func.Attr
		if !isValidFuncName(ft.Func.Name) {
			return x.Errorf("Invalid function name : %s", ft.Func.Name)
		}
		sg.SrcFunc = append(sg.SrcFunc, ft.Func.Name)
		sg.SrcFunc = append(sg.SrcFunc, ft.Func.Args...)
		sg.Params.NeedsVar = append(sg.Params.NeedsVar, ft.Func.NeedsVar...)
	}
	for _, ftc := range ft.Child {
		child := &SubGraph{}
		if err := filterCopy(child, ftc); err != nil {
			return err
		}
		sg.Filters = append(sg.Filters, child)
	}
	return nil
}

func treeCopy(ctx context.Context, gq *gql.GraphQuery, sg *SubGraph) error {
	// Typically you act on the current node, and leave recursion to deal with
	// children. But, in this case, we don't want to muck with the current
	// node, because of the way we're dealing with the root node.
	// So, we work on the children, and then recurse for grand children.
	attrsSeen := make(map[string]struct{})
	for _, gchild := range gq.Children {
		if !gchild.IsCount { // ignore count subgraphs..
			if _, ok := attrsSeen[gchild.Attr]; ok {
				return x.Errorf("%s not allowed multiple times in same sub-query.",
					gchild.Attr)
			}
			attrsSeen[gchild.Attr] = struct{}{}
		}
		if gchild.Attr == "_uid_" {
			sg.Params.GetUID = true
		} else if gchild.Attr == "password" { // query password is forbidden
			if gchild.Func == nil || !gchild.Func.IsPasswordVerifier() {
				return errors.New("Password is not fetchable")
			}
		}

		args := params{
			Alias:     gchild.Alias,
			Langs:     gchild.Langs,
			isDebug:   sg.Params.isDebug,
			Var:       gchild.Var,
			Normalize: sg.Params.Normalize,
		}
		if gchild.Facets != nil {
			args.Facet = &facets.Param{gchild.Facets.AllKeys, gchild.Facets.Keys}
		}

		args.NeedsVar = append(args.NeedsVar, gchild.NeedsVar...)
		if gchild.IsCount {
			if len(gchild.Children) != 0 {
				return errors.New("Node with count cannot have child attributes")
			}
			args.DoCount = true
		}

		for argk, _ := range gchild.Args {
			if !isValidArg(argk) {
				return x.Errorf("Invalid argument : %s", argk)
			}
		}
		if err := args.fill(gchild); err != nil {
			return err
		}

		dst := &SubGraph{
			Attr:   gchild.Attr,
			Params: args,
		}

		if gchild.Func != nil &&
			(gchild.Func.IsAggregator() || gchild.Func.IsPasswordVerifier()) {
			f := gchild.Func.Name
			if len(gchild.Children) != 0 {
				note := fmt.Sprintf("Node with %q cant have child attr", f)
				return errors.New(note)
			}
			// embedded filter will cause ambiguous output like following,
			// director.film @filter(gt(initial_release_date, "2016")) {
			//    min(initial_release_date @filter(gt(initial_release_date, "1986"))
			// }
			if gchild.Filter != nil {
				note := fmt.Sprintf("Node with %q cant have filter,", f) +
					" please place the filter on the upper level"
				return errors.New(note)
			}
			dst.SrcFunc = append(dst.SrcFunc, gchild.Func.Name)
			dst.SrcFunc = append(dst.SrcFunc, gchild.Func.Args...)
		}

		if gchild.Filter != nil {
			dstf := &SubGraph{}
			if err := filterCopy(dstf, gchild.Filter); err != nil {
				return err
			}
			dst.Filters = append(dst.Filters, dstf)
		}

		if gchild.FacetsFilter != nil {
			facetsFilter, err := toFacetsFilter(gchild.FacetsFilter)
			if err != nil {
				return err
			}
			dst.facetsFilter = facetsFilter
		}

		sg.Children = append(sg.Children, dst)
		if err := treeCopy(ctx, gchild, dst); err != nil {
			return err
		}
	}
	return nil
}

func (args *params) fill(gq *gql.GraphQuery) error {

	if v, ok := gq.Args["offset"]; ok {
		offset, err := strconv.ParseInt(v, 0, 32)
		if err != nil {
			return err
		}
		args.Offset = int(offset)
	}
	if v, ok := gq.Args["after"]; ok {
		after, err := strconv.ParseUint(v, 0, 64)
		if err != nil {
			return err
		}
		args.AfterUID = uint64(after)
	}
	if v, ok := gq.Args["depth"]; ok && args.Alias == "recurse" {
		from, err := strconv.ParseUint(v, 0, 64)
		if err != nil {
			return err
		}
		args.RecurseDepth = from
	}
	if v, ok := gq.Args["from"]; ok && args.Alias == "shortest" {
		from, err := strconv.ParseUint(v, 0, 64)
		if err != nil {
			// Treat it as an XID.
			from = farm.Fingerprint64([]byte(v))
		}
		args.From = uint64(from)
	}
	if v, ok := gq.Args["to"]; ok && args.Alias == "shortest" {
		to, err := strconv.ParseUint(v, 0, 64)
		if err != nil {
			// Treat it as an XID.
			to = farm.Fingerprint64([]byte(v))
		}
		args.To = uint64(to)
	}
	if v, ok := gq.Args["first"]; ok {
		first, err := strconv.ParseInt(v, 0, 32)
		if err != nil {
			return err
		}
		args.Count = int(first)
	}
	if v, ok := gq.Args["orderasc"]; ok {
		args.Order = v
	} else if v, ok := gq.Args["orderdesc"]; ok {
		args.Order = v
		args.OrderDesc = true
	}
	return nil
}

// ToSubGraph converts the GraphQuery into the internal SubGraph instance type.
func ToSubGraph(ctx context.Context, gq *gql.GraphQuery) (*SubGraph, error) {
	sg, err := newGraph(ctx, gq)
	if err != nil {
		return nil, err
	}
	err = treeCopy(ctx, gq, sg)
	return sg, err
}

// newGraph returns the SubGraph and its task query.
func newGraph(ctx context.Context, gq *gql.GraphQuery) (*SubGraph, error) {
	// This would set the Result field in SubGraph,
	// and populate the children for attributes.
	if len(gq.UID) == 0 && gq.Func == nil && len(gq.NeedsVar) == 0 && gq.Alias != "shortest" {
		err := x.Errorf("Invalid query, query internal id is zero and generator is nil")
		x.TraceError(ctx, err)
		return nil, err
	}

	var debug bool
	// gRPC client passes information about debug as metadata.
	if md, ok := metadata.FromContext(ctx); ok {
		// md is a map[string][]string
		debug = len(md["debug"]) > 0 && md["debug"][0] == "true"
	}
	// HTTP passes information about debug as query parameter which is attached to context.
	debug = debug || ctx.Value("debug") == "true"

	// For the root, the name to be used in result is stored in Alias, not Attr.
	// The attr at root (if present) would stand for the source functions attr.
	args := params{
		isDebug:    debug,
		Alias:      gq.Alias,
		Langs:      gq.Langs,
		Var:        gq.Var,
		ParentVars: make(map[string]*task.List),
		Normalize:  gq.Normalize,
	}
	if gq.Facets != nil {
		args.Facet = &facets.Param{gq.Facets.AllKeys, gq.Facets.Keys}
	}

	for _, it := range gq.NeedsVar {
		args.NeedsVar = append(args.NeedsVar, it)
	}

	for argk, _ := range gq.Args {
		if !isValidArg(argk) {
			return nil, x.Errorf("Invalid argument : %s", argk)
		}
	}
	if err := args.fill(gq); err != nil {
		return nil, err
	}

	sg := &SubGraph{
		Params: args,
	}

	if gq.Func != nil {
		sg.Attr = gq.Func.Attr
		if !isValidFuncName(gq.Func.Name) {
			return nil, x.Errorf("Invalid function name : %s", gq.Func.Name)
		}
		sg.SrcFunc = append(sg.SrcFunc, gq.Func.Name)
		sg.SrcFunc = append(sg.SrcFunc, gq.Func.Args...)
	}
	if len(gq.UID) > 0 {
		o := new(task.List)
		sg.SrcUIDs = new(task.List)
		ito := algo.NewWriteIterator(o)
		itsg := algo.NewWriteIterator(sg.SrcUIDs)
		for _, uid := range gq.UID {
			ito.Append(uid)
			itsg.Append(uid)
		}
		ito.End()
		itsg.End()
		sg.uidMatrix = []*task.List{o}
		// User specified list may not be sorted.
		algo.Sort(sg.SrcUIDs)
	}
	sg.values = createNilValuesList(1)
	// Copy roots filter.
	if gq.Filter != nil {
		sgf := &SubGraph{}
		if err := filterCopy(sgf, gq.Filter); err != nil {
			return nil, err
		}
		sg.Filters = append(sg.Filters, sgf)
	}
	if gq.FacetsFilter != nil {
		facetsFilter, err := toFacetsFilter(gq.FacetsFilter)
		if err != nil {
			return nil, err
		}
		sg.facetsFilter = facetsFilter
	}
	return sg, nil
}

func createNilValuesList(count int) []*task.Value {
	out := make([]*task.Value, count)
	for i := 0; i < count; i++ {
		out[i] = &task.Value{
			Val: x.Nilbyte,
		}
	}
	return out
}

func toFacetsFilter(gft *gql.FilterTree) (*facets.FilterTree, error) {
	if gft == nil {
		return nil, nil
	}
	if gft.Func != nil && len(gft.Func.NeedsVar) != 0 {
		return nil, x.Errorf("Variables not supported in facets.FilterTree")
	}
	ftree := new(facets.FilterTree)
	ftree.Op = gft.Op
	for _, gftc := range gft.Child {
		if ftc, err := toFacetsFilter(gftc); err != nil {
			return nil, err
		} else {
			ftree.Children = append(ftree.Children, ftc)
		}
	}
	if gft.Func != nil {
		ftree.Func = &facets.Function{
			Key:  gft.Func.Attr,
			Name: gft.Func.Name,
			Args: []string{},
		}
		ftree.Func.Args = append(ftree.Func.Args, gft.Func.Args...)
	}
	return ftree, nil
}

// createTaskQuery generates the query buffer.
func createTaskQuery(sg *SubGraph) *task.Query {
	attr := sg.Attr
	// Might be safer than just checking first byte due to i18n
	reverse := strings.HasPrefix(attr, "~")
	if reverse {
		attr = strings.TrimPrefix(attr, "~")
	}
	out := &task.Query{
		Attr:         attr,
		Langs:        sg.Params.Langs,
		Reverse:      reverse,
		SrcFunc:      sg.SrcFunc,
		Count:        int32(sg.Params.Count),
		Offset:       int32(sg.Params.Offset),
		AfterUid:     sg.Params.AfterUID,
		DoCount:      len(sg.Filters) == 0 && sg.Params.DoCount,
		FacetParam:   sg.Params.Facet,
		FacetsFilter: sg.facetsFilter,
	}
	if sg.SrcUIDs != nil {
		out.Uids = sg.SrcUIDs
	}
	return out
}

func ProcessQuery(ctx context.Context, res gql.Result, l *Latency) ([]*SubGraph, error) {
	var sgl []*SubGraph

	// doneVars will store the UID list of the corresponding variables.
	doneVars := make(map[string]*task.List)
	loopStart := time.Now()
	for i := 0; i < len(res.Query); i++ {
		gq := res.Query[i]
		if gq == nil || (len(gq.UID) == 0 && gq.Func == nil &&
			len(gq.NeedsVar) == 0 && gq.Alias != "shortest") {
			continue
		}
		sg, err := ToSubGraph(ctx, gq)
		if err != nil {
			return nil, err
		}
		x.Trace(ctx, "Query parsed")
		sgl = append(sgl, sg)
	}
	l.Parsing += time.Since(loopStart)

	execStart := time.Now()
	hasExecuted := make([]bool, len(sgl))
	numQueriesDone := 0

	// canExecute returns true if a query block is ready to execute with all the variables
	// that it depends on are already populated or are defined in the same block.
	canExecute := func(idx int) bool {
		for _, v := range res.QueryVars[idx].Needs {
			// here we check if this block defines the variable v.
			var selfDep bool
			for _, vd := range res.QueryVars[idx].Defines {
				if v == vd {
					selfDep = true
					break
				}
			}
			// The variable should be defined in this block or should have already been
			// populated by some other block, otherwise we are not ready to execute yet.
			if _, ok := doneVars[v]; !ok && !selfDep {
				return false
			}
		}
		return true
	}

	for numQueriesDone < len(sgl) {
		errChan := make(chan error, len(sgl))
		var idxList []int
		// If we have N blocks in a query, it can take a maximum of N iterations for all of them
		// to be executed.
		for idx := 0; idx < len(sgl); idx++ {
			if hasExecuted[idx] {
				continue
			}
			sg := sgl[idx]
			// Check the list for the requires variables.
			if !canExecute(idx) {
				continue
			}

			sg.recursiveFillVars(doneVars)
			hasExecuted[idx] = true
			numQueriesDone++
			idxList = append(idxList, idx)
			if sg.Params.Alias == "shortest" {
				err := ShortestPath(ctx, sg)
				if err != nil {
					return nil, err
				}
			} else if sg.Params.Alias == "recurse" {
				err := Recurse(ctx, sg)
				if err != nil {
					return nil, err
				}
			} else {
				go ProcessGraph(ctx, sg, nil, errChan)
			}
			x.Trace(ctx, "Graph processed")
		}

		// Wait for the execution that was started in this iteration.
		for i := 0; i < len(idxList); i++ {
			if sgl[idxList[i]].Params.Alias == "shortest" ||
				sgl[idxList[i]].Params.Alias == "recurse" {
				continue
			}
			select {
			case err := <-errChan:
				if err != nil {
					x.TraceError(ctx, x.Wrapf(err, "Error while processing Query"))
					return nil, err
				}
			case <-ctx.Done():
				x.TraceError(ctx, x.Wrapf(ctx.Err(), "Context done before full execution"))
				return nil, ctx.Err()
			}
		}

		// If the executed subgraph had some variable defined in it, Populate it in the map.
		for _, idx := range idxList {
			sg := sgl[idx]
			if len(res.QueryVars[idx].Defines) == 0 {
				continue
			}

			isCascade := shouldCascade(res, idx)
			populateVarMap(sg, doneVars, isCascade)
		}
	}

	// Ensure all the queries are executed.
	for _, it := range hasExecuted {
		if !it {
			return nil, x.Errorf("Query couldn't be executed")
		}
	}
	l.Processing += time.Since(execStart)

	return sgl, nil
}

// shouldCascade returns true if the query block is not self depenedent and we should
// remove the uids from the bottom up if the children are empty.
func shouldCascade(res gql.Result, idx int) bool {
	if res.Query[idx].Attr == "shortest" {
		return false
	}

	for _, def := range res.QueryVars[idx].Defines {
		for _, need := range res.QueryVars[idx].Needs {
			if def == need {
				return false
			}
		}
	}
	return true
}

// TODO(Ashwin): Benchmark this function.
func populateVarMap(sg *SubGraph, doneVars map[string]*task.List, isCascade bool) {
	o := new(task.List)
	out := algo.NewWriteIterator(o)
	it := algo.NewListIterator(sg.DestUIDs)
	i := -1
	if sg.Params.Alias == "shortest" {
		goto AssignStep
	}
	for _, child := range sg.Children {
		populateVarMap(child, doneVars, isCascade)
		if !isCascade {
			continue
		}

		// Intersect the UidMatrix with the DestUids as some UIDs might have been removed
		// by other operations. So we need to apply it on the UidMatrix.
		for _, l := range child.uidMatrix {
			algo.IntersectWith(l, child.DestUIDs)
		}
	}

	if !isCascade {
		goto AssignStep
	}

	// Filter out UIDs that don't have atleast one UID in every child.
	for ; it.Valid(); it.Next() {
		i++
		var exclude bool
		for _, child := range sg.Children {
			// If the length of child UID list is zero and it has no valid value, then the
			// current UID should be removed from this level.
			if len(child.values[i].Val) == 0 && algo.ListLen(child.uidMatrix[i]) == 0 {
				exclude = true
				break
			}
		}
		if !exclude {
			out.Append(it.Val())
		}
	}
	out.End()
	// Note the we can't overwrite DestUids, as it'd also modify the SrcUids of
	// next level and the mapping from SrcUids to uidMatrix would be lost.
	sg.DestUIDs = o

AssignStep:
	if sg.Params.Var != "" {
		doneVars[sg.Params.Var] = sg.DestUIDs
	}
}

func (sg *SubGraph) recursiveFillVars(doneVars map[string]*task.List) {
	sg.fillVars(doneVars)
	for _, child := range sg.Children {
		child.recursiveFillVars(doneVars)
	}
	for _, fchild := range sg.Filters {
		fchild.recursiveFillVars(doneVars)
	}
}

func (sg *SubGraph) fillVars(mp map[string]*task.List) {
	lists := make([]*task.List, 0, 3)
	if sg.DestUIDs != nil {
		lists = append(lists, sg.DestUIDs)
	}
	for _, v := range sg.Params.NeedsVar {
		if l, ok := mp[v]; ok {
			lists = append(lists, l)
		}
	}
	sg.DestUIDs = algo.MergeSorted(lists)
}

// ProcessGraph processes the SubGraph instance accumulating result for the query
// from different instances. Note: taskQuery is nil for root node.
func ProcessGraph(ctx context.Context, sg, parent *SubGraph, rch chan error) {
	var err error
	if len(sg.Params.NeedsVar) != 0 && len(sg.SrcFunc) == 0 {
		// Retain the actual order in uidMatrix. But sort the destUids.
		sg.uidMatrix = []*task.List{sg.DestUIDs}
		it := algo.NewListIterator(sg.DestUIDs)
		var o task.List
		wit := algo.NewWriteIterator(&o)
		for ; it.Valid(); it.Next() {
			wit.Append(it.Val())
		}
		wit.End()
		algo.Sort(&o)
		sg.DestUIDs = &o
	} else if parent == nil && len(sg.SrcFunc) == 0 {
		// I am root. I don't have any function to execute, and my
		// result has been prepared for me already.
		sg.DestUIDs = sg.SrcUIDs
	} else if len(sg.Attr) == 0 {
		// If we have a filter SubGraph which only contains an operator,
		// it won't have any attribute to work on.
		// This is to allow providing SrcUIDs to the filter children.
		sg.DestUIDs = sg.SrcUIDs
	} else {
		if len(sg.SrcFunc) > 0 && sg.SrcFunc[0] == "id" {
			// If its an id() filter, we just have to intersect the SrcUIDs with DestUIDs
			// and return.
			sg.fillVars(sg.Params.ParentVars)
			algo.IntersectWith(sg.DestUIDs, sg.SrcUIDs)
			rch <- nil
			return
		}

		taskQuery := createTaskQuery(sg)
		result, err := worker.ProcessTaskOverNetwork(ctx, taskQuery)
		if err != nil {
			x.TraceError(ctx, x.Wrapf(err, "Error while processing task"))
			rch <- err
			return
		}

		sg.uidMatrix = result.UidMatrix
		sg.values = result.Values
		sg.facetsMatrix = result.FacetMatrix
		if len(sg.values) > 0 {
			v := sg.values[0]
			x.Trace(ctx, "Sample value for attr: %v Val: %v", sg.Attr, string(v.Val))
		}
		sg.counts = result.Counts

		if sg.Params.DoCount && len(sg.Filters) == 0 {
			// If there is a filter, we need to do more work to get the actual count.
			x.Trace(ctx, "Zero uids. Only count requested")
			rch <- nil
			return
		}

		if result.IntersectDest {
			sg.DestUIDs = algo.IntersectSorted(result.UidMatrix)
		} else {
			sg.DestUIDs = algo.MergeSorted(result.UidMatrix)
		}

		if parent == nil {
			// I'm root. We reach here if root had a function.
			sg.uidMatrix = []*task.List{sg.DestUIDs}
		}
	}

	if sg.DestUIDs == nil || algo.ListLen(sg.DestUIDs) == 0 {
		// Looks like we're done here. Be careful with nil srcUIDs!
		x.Trace(ctx, "Zero uids for %q. Num attr children: %v", sg.Attr, len(sg.Children))
		rch <- nil
		return
	}

	// Run filters if any.
	if len(sg.Filters) > 0 {
		// Run all filters in parallel.
		filterChan := make(chan error, len(sg.Filters))
		for _, filter := range sg.Filters {
			filter.SrcUIDs = sg.DestUIDs
			filter.Params.ParentVars = sg.Params.ParentVars // Pass to the child.
			go ProcessGraph(ctx, filter, sg, filterChan)
		}

		for _ = range sg.Filters {
			select {
			case err = <-filterChan:
				if err != nil {
					x.TraceError(ctx, x.Wrapf(err, "Error while processing filter task"))
					rch <- err
					return
				}

			case <-ctx.Done():
				x.TraceError(ctx, x.Wrapf(ctx.Err(), "Context done before full execution"))
				rch <- ctx.Err()
				return
			}
		}

		// Now apply the results from filter.
		var lists []*task.List
		for _, filter := range sg.Filters {
			lists = append(lists, filter.DestUIDs)
		}
		if sg.FilterOp == "or" {
			sg.DestUIDs = algo.MergeSorted(lists)
		} else if sg.FilterOp == "not" {
			x.AssertTrue(len(sg.Filters) == 1)
			algo.Difference(sg.DestUIDs, sg.Filters[0].DestUIDs)
		} else {
			sg.DestUIDs = algo.IntersectSorted(lists)
		}
	}

	if len(sg.Params.Order) == 0 {
		// There is no ordering. Just apply pagination and return.
		if err = sg.applyPagination(ctx); err != nil {
			rch <- err
			return
		}
	} else {
		// If we are asked for count, we don't need to change the order of results.
		if !sg.Params.DoCount {
			// We need to sort first before pagination.
			if err = sg.applyOrderAndPagination(ctx); err != nil {
				rch <- err
				return
			}
		}
	}

	// If the current node defines a variable, we store it in the map and pass it on
	// to the children later which might depend on it.
	if sg.Params.Var != "" {
		sg.Params.ParentVars[sg.Params.Var] = sg.DestUIDs
	}

	// Here we consider handling count with filtering. We do this after
	// pagination because otherwise, we need to do the count with pagination
	// taken into account. For example, a PL might have only 50 entries but the
	// user wants to skip 100 entries and return 10 entries. In this case, you
	// should return a count of 0, not 10.

	// take care of the order
	if sg.Params.DoCount {
		x.AssertTrue(len(sg.Filters) > 0)
		sg.counts = make([]uint32, len(sg.uidMatrix))
		for i, ul := range sg.uidMatrix {
			// A possible optimization is to return the size of the intersection
			// without forming the intersection.
			algo.IntersectWith(ul, sg.DestUIDs)
			sg.counts[i] = uint32(algo.ListLen(ul))
		}
		rch <- nil
		return
	}

	childChan := make(chan error, len(sg.Children))
	for i := 0; i < len(sg.Children); i++ {
		child := sg.Children[i]
		child.Params.ParentVars = sg.Params.ParentVars // Pass to the child.
		child.SrcUIDs = sg.DestUIDs                    // Make the connection.
		go ProcessGraph(ctx, child, sg, childChan)
	}

	// Now get all the results back.
	for _ = range sg.Children {
		select {
		case err = <-childChan:
			if err != nil {
				x.TraceError(ctx, x.Wrapf(err, "Error while processing child task"))
				rch <- err
				return
			}
		case <-ctx.Done():
			x.TraceError(ctx, x.Wrapf(ctx.Err(), "Context done before full execution"))
			rch <- ctx.Err()
			return
		}
	}
	rch <- nil
}

// pageRange returns start and end indices given pagination params. Note that n
// is the size of the input list.
func pageRange(p *params, n int) (int, int) {
	if p.Count == 0 && p.Offset == 0 {
		return 0, n
	}
	if p.Count < 0 {
		// Items from the back of the array, like Python arrays. Do a postive mod n.
		return (((n + p.Count) % n) + n) % n, n
	}
	start := p.Offset
	if start < 0 {
		start = 0
	}
	if p.Count == 0 { // No count specified. Just take the offset parameter.
		return start, n
	}
	end := start + p.Count
	if end > n {
		end = n
	}
	return start, end
}

// applyWindow applies windowing to sg.sorted.
func (sg *SubGraph) applyPagination(ctx context.Context) error {
	params := sg.Params

	if params.Count == 0 && params.Offset == 0 { // No pagination.
		return nil
	}
	for i := 0; i < len(sg.uidMatrix); i++ { //_, l := range sg.uidMatrix {
		algo.IntersectWith(sg.uidMatrix[i], sg.DestUIDs)
		start, end := pageRange(&sg.Params, algo.ListLen(sg.uidMatrix[i]))
		algo.Slice(sg.uidMatrix[i], start, end)
	}
	// Re-merge the UID matrix.
	sg.DestUIDs = algo.MergeSorted(sg.uidMatrix)
	return nil
}

// applyOrderAndPagination orders each posting list by a given attribute
// before applying pagination.
func (sg *SubGraph) applyOrderAndPagination(ctx context.Context) error {
	if len(sg.Params.Order) == 0 {
		return nil
	}
	if sg.Params.Count == 0 {
		// Only retrieve up to 1000 results by default.
		sg.Params.Count = 1000
	}

	sort := &task.Sort{
		Attr:      sg.Params.Order,
		Langs:     sg.Params.Langs,
		UidMatrix: sg.uidMatrix,
		Offset:    int32(sg.Params.Offset),
		Count:     int32(sg.Params.Count),
		Desc:      sg.Params.OrderDesc,
	}
	result, err := worker.SortOverNetwork(ctx, sort)
	if err != nil {
		return err
	}

	x.AssertTrue(len(result.UidMatrix) == len(sg.uidMatrix))
	sg.uidMatrix = result.GetUidMatrix()

	// Update sg.destUID. Iterate over the UID matrix (which is not sorted by
	// UID). For each element in UID matrix, we do a binary search in the
	// current destUID and mark it. Then we scan over this bool array and
	// rebuild destUIDs.
	included := make([]bool, algo.ListLen(sg.DestUIDs))
	for _, ul := range sg.uidMatrix {
		it := algo.NewListIterator(ul)
		for ; it.Valid(); it.Next() {
			uid := it.Val()
			idxi, idxj := algo.IndexOf(sg.DestUIDs, uid) // Binary search.
			if idxi >= 0 {
				idx := algo.Idx(sg.DestUIDs, idxi, idxj)
				included[idx] = true
			}
		}
	}
	algo.ApplyFilter(sg.DestUIDs,
		func(uid uint64, idx int) bool { return included[idx] })
	return nil
}

// isValidArg checks if arg passed is valid keyword.
func isValidArg(a string) bool {
	switch a {
	case "from", "to", "orderasc", "orderdesc", "first", "offset", "after", "depth":
		return true
	}
	return false
}

// isValidFuncName checks if fn passed is valid keyword.
func isValidFuncName(f string) bool {
	switch f {
<<<<<<< HEAD
	case "anyof", "allof", "id", "regexp", "fts_anyof", "fts_allof":
=======
	case "anyof", "allof", "id", "regexp":
>>>>>>> fe850d6c
		return true
	}
	return isCompareFn(f) || types.IsGeoFunc(f)
}

func isCompareFn(f string) bool {
	switch f {
	case "leq", "geq", "lt", "gt", "eq":
		return true
	}
	return false
}

func isAggregatorFn(f string) bool {
	switch f {
	case "min", "max", "sum":
		return true
	}
	return false
}<|MERGE_RESOLUTION|>--- conflicted
+++ resolved
@@ -1264,11 +1264,7 @@
 // isValidFuncName checks if fn passed is valid keyword.
 func isValidFuncName(f string) bool {
 	switch f {
-<<<<<<< HEAD
 	case "anyof", "allof", "id", "regexp", "fts_anyof", "fts_allof":
-=======
-	case "anyof", "allof", "id", "regexp":
->>>>>>> fe850d6c
 		return true
 	}
 	return isCompareFn(f) || types.IsGeoFunc(f)
