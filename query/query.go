/*
 * Copyright (C) 2017 Dgraph Labs, Inc. and Contributors
 *
 * This program is free software: you can redistribute it and/or modify
 * it under the terms of the GNU Affero General Public License as published by
 * the Free Software Foundation, either version 3 of the License, or
 * (at your option) any later version.
 *
 * This program is distributed in the hope that it will be useful,
 * but WITHOUT ANY WARRANTY; without even the implied warranty of
 * MERCHANTABILITY or FITNESS FOR A PARTICULAR PURPOSE.  See the
 * GNU Affero General Public License for more details.
 *
 * You should have received a copy of the GNU Affero General Public License
 * along with this program.  If not, see <http://www.gnu.org/licenses/>.
 */

package query

import (
	"bytes"
	"context"
	"errors"
	"fmt"
	"log"
	"sort"
	"strconv"
	"strings"
	"sync"
	"time"

	"google.golang.org/grpc/metadata"

	"github.com/dgraph-io/dgraph/algo"
	"github.com/dgraph-io/dgraph/gql"
	"github.com/dgraph-io/dgraph/protos/facetsp"
	"github.com/dgraph-io/dgraph/protos/graphp"
	"github.com/dgraph-io/dgraph/protos/taskp"
	"github.com/dgraph-io/dgraph/task"
	"github.com/dgraph-io/dgraph/types"
	"github.com/dgraph-io/dgraph/types/facets"
	"github.com/dgraph-io/dgraph/worker"
	"github.com/dgraph-io/dgraph/x"
	farm "github.com/dgryski/go-farm"
)

/*
 * QUERY:
 * Let's take this query from GraphQL as example:
 * {
 *   me {
 *     id
 *     firstName
 *     lastName
 *     birthday {
 *       month
 *       day
 *     }
 *     friends {
 *       name
 *     }
 *   }
 * }
 *
 * REPRESENTATION:
 * This would be represented in SubGraph format internally, as such:
 * SubGraph [result uid = me]
 *    |
 *  Children
 *    |
 *    --> SubGraph [Attr = "xid"]
 *    --> SubGraph [Attr = "firstName"]
 *    --> SubGraph [Attr = "lastName"]
 *    --> SubGraph [Attr = "birthday"]
 *           |
 *         Children
 *           |
 *           --> SubGraph [Attr = "month"]
 *           --> SubGraph [Attr = "day"]
 *    --> SubGraph [Attr = "friends"]
 *           |
 *         Children
 *           |
 *           --> SubGraph [Attr = "name"]
 *
 * ALGORITHM:
 * This is a rough and simple algorithm of how to process this SubGraph query
 * and populate the results:
 *
 * For a given entity, a new SubGraph can be started off with NewGraph(id).
 * Given a SubGraph, is the Query field empty? [Step a]
 *   - If no, run (or send it to server serving the attribute) query
 *     and populate result.
 * Iterate over children and copy Result Uids to child Query Uids.
 *     Set Attr. Then for each child, use goroutine to run Step:a.
 * Wait for goroutines to finish.
 * Return errors, if any.
 */

// Latency is used to keep track of the latency involved in parsing and processing
// the query. It also contains information about the time it took to convert the
// result into a format(JSON/Protocol Buffer) that the client expects.
type Latency struct {
	Start          time.Time     `json:"-"`
	Parsing        time.Duration `json:"query_parsing"`
	Processing     time.Duration `json:"processing"`
	Json           time.Duration `json:"json_conversion"`
	ProtocolBuffer time.Duration `json:"pb_conversion"`
}

// ToMap converts the latency object to a map.
func (l *Latency) ToMap() map[string]string {
	m := make(map[string]string)
	j := time.Since(l.Start) - l.Processing - l.Parsing
	m["parsing"] = x.Round(l.Parsing).String()
	m["processing"] = x.Round(l.Processing).String()
	m["json"] = x.Round(j).String()
	m["total"] = x.Round(time.Since(l.Start)).String()
	return m
}

type params struct {
	Alias        string
	Count        int
	Offset       int
	AfterUID     uint64
	DoCount      bool
	GetUID       bool
	Order        string
	OrderDesc    bool
	isDebug      bool
	Var          string
	NeedsVar     []gql.VarContext
	ParentVars   map[string]*taskp.List
	uidToVal     map[uint64]types.Val
	Langs        []string
	Normalize    bool
	Cascade      bool
	From         uint64
	To           uint64
	Facet        *facetsp.Param
	RecurseDepth uint64
	isInternal   bool
}

// SubGraph is the way to represent data internally. It contains both the
// query and the response. Once generated, this can then be encoded to other
// client convenient formats, like GraphQL / JSON.
type SubGraph struct {
	Attr         string
	Params       params
	counts       []uint32
	values       []*taskp.Value
	uidMatrix    []*taskp.List
	facetsMatrix []*facetsp.List

	// SrcUIDs is a list of unique source UIDs. They are always copies of destUIDs
	// of parent nodes in GraphQL structure.
	SrcUIDs *taskp.List
	SrcFunc []string

	FilterOp     string
	Filters      []*SubGraph
	facetsFilter *facetsp.FilterTree
	MathExp      *gql.MathTree
	Children     []*SubGraph

	// destUIDs is a list of destination UIDs, after applying filters, pagination.
	DestUIDs *taskp.List
}

func (sg *SubGraph) IsInternal() bool {
	return sg.Params.isInternal
}

// DebugPrint prints out the SubGraph tree in a nice format for debugging purposes.
func (sg *SubGraph) DebugPrint(prefix string) {
	var src, dst int
	if sg.SrcUIDs != nil {
		src = len(sg.SrcUIDs.Uids)
	}
	if sg.DestUIDs != nil {
		dst = len(sg.DestUIDs.Uids)
	}
	x.Printf("%s[%q Alias:%q Func:%v SrcSz:%v Op:%q DestSz:%v Dest: %p ValueSz:%v]\n",
		prefix, sg.Attr, sg.Params.Alias, sg.SrcFunc, src, sg.FilterOp,
		dst, sg.DestUIDs, len(sg.values))
	for _, f := range sg.Filters {
		f.DebugPrint(prefix + "|-f->")
	}
	for _, c := range sg.Children {
		c.DebugPrint(prefix + "|->")
	}
}

// getValue gets the value from the task.
func getValue(tv *taskp.Value) (types.Val, error) {
	vID := types.TypeID(tv.ValType)
	val := types.ValueForType(vID)
	val.Value = tv.Val
	return val, nil
}

var nodePool = sync.Pool{
	New: func() interface{} {
		return &graphp.Node{}
	},
}

var nodeCh chan *graphp.Node

func release() {
	for n := range nodeCh {
		// In case of mutations, n is nil
		if n == nil {
			continue
		}
		for i := 0; i < len(n.Children); i++ {
			nodeCh <- n.Children[i]
		}
		*n = graphp.Node{}
		nodePool.Put(n)
	}
}

func init() {
	nodeCh = make(chan *graphp.Node, 1000)
	go release()
}

var (
	ErrEmptyVal = errors.New("query: harmless error, e.g. task.Val is nil")
)

// This method gets the values and children for a subgraphp.
func (sg *SubGraph) preTraverse(uid uint64, dst, parent outputNode) error {
	invalidUids := make(map[uint64]bool)
	uidAlreadySet := false

	facetsNode := dst.New("@facets")
	// We go through all predicate children of the subgraphp.
	for _, pc := range sg.Children {
		if pc.IsInternal() {
			if pc.Params.uidToVal == nil {
				return x.Errorf("Wrong use of var() with %v.", pc.Params.NeedsVar)
			}
<<<<<<< HEAD
			var fieldName string
			if pc.Params.Var != "" {
				fieldName = fmt.Sprintf("var[%v]", pc.Params.Var)
			} else {
				fieldName = fmt.Sprintf("%s%v", pc.Attr, pc.Params.NeedsVar)
=======
			fieldName := fmt.Sprintf("var[%v]", pc.Params.NeedsVar[0].Name)
			if pc.Params.Var != "" {
				fieldName = fmt.Sprintf("var[%v]", pc.Params.Var)
>>>>>>> 270d9ca7
			}
			sv, ok := pc.Params.uidToVal[uid]
			if !ok || sv.Value == nil {
				continue
			}
			if sv.Tid == types.StringID && sv.Value.(string) == "_nil_" {
				sv.Value = ""
			}
			dst.AddValue(fieldName, sv)
			continue
		}

		if pc.uidMatrix == nil {
			// Can happen in recurse query.
			continue
		}
		idx := algo.IndexOf(pc.SrcUIDs, uid)
		if idx < 0 {
			continue
		}
		ul := pc.uidMatrix[idx]

		fieldName := pc.Attr
		if pc.Params.Alias != "" {
			fieldName = pc.Params.Alias
		}
		if !uidAlreadySet && (sg.Params.GetUID || sg.Params.isDebug) {
			uidAlreadySet = true
			dst.SetUID(uid)
		}

		if len(pc.counts) > 0 {
			c := types.ValueForType(types.IntID)
			c.Value = int64(pc.counts[idx])
			uc := dst.New(pc.Attr)
			uc.AddValue("count", c)
			dst.AddListChild(pc.Attr, uc)
		} else if len(pc.SrcFunc) > 0 && isAggregatorFn(pc.SrcFunc[0]) {
			// add sg.Attr as child on 'parent' instead of 'dst', otherwise
			// within output, aggregator will messed with other attrs
			uc := dst.New(pc.Params.Alias)
			name := fmt.Sprintf("%s(%s)", pc.SrcFunc[0], pc.Attr)
			sv, err := convertWithBestEffort(pc.values[idx], pc.Attr)
			if err == ErrEmptyVal {
				continue
			} else if err != nil {
				return err
			}
			uc.AddValue(name, sv)
			dst.AddListChild(pc.Params.Alias, uc)
		} else if len(pc.SrcFunc) > 0 && pc.SrcFunc[0] == "checkpwd" {
			c := types.ValueForType(types.BoolID)
			c.Value = task.ToBool(pc.values[idx])
			uc := dst.New(pc.Attr)
			uc.AddValue("checkpwd", c)
			dst.AddListChild(pc.Attr, uc)
		} else if len(ul.Uids) > 0 || len(pc.Children) > 0 {
			// We create as many predicate entity children as the length of uids for
			// this predicate.
			var fcsList []*facetsp.Facets
			if pc.Params.Facet != nil {
				fcsList = pc.facetsMatrix[idx].FacetsList
			}
			for childIdx, childUID := range ul.Uids {
				if invalidUids[childUID] {
					continue
				}
				uc := dst.New(fieldName)
				if rerr := pc.preTraverse(childUID, uc, dst); rerr != nil {
					if rerr.Error() == "_INV_" {
						invalidUids[childUID] = true
						continue // next UID.
					}
					// Some other error.
					log.Printf("Error while traversal: %v", rerr)
					return rerr
				}
				if pc.Params.Facet != nil && len(fcsList) > childIdx {
					fs := fcsList[childIdx]
					fc := dst.New(fieldName)
					for _, f := range fs.Facets {
						fc.AddValue(f.Key, facets.ValFor(f))
					}
					if !fc.IsEmpty() {
						fcParent := dst.New("_")
						fcParent.AddMapChild("_", fc, false)
						uc.AddMapChild("@facets", fcParent, true)
					}
				}
				if !uc.IsEmpty() {
					dst.AddListChild(fieldName, uc)
				}
			}
		} else {
			if pc.Params.Alias == "" && len(pc.Params.Langs) > 0 {
				fieldName += "@"
				for _, it := range pc.Params.Langs {
					fieldName += it + ":"
				}
				fieldName = fieldName[:len(fieldName)-1]
			}
			tv := pc.values[idx]
			v, err := getValue(tv)
			if err != nil {
				return err
			}
			if pc.Params.Facet != nil && len(pc.facetsMatrix[idx].FacetsList) > 0 {
				fc := dst.New(fieldName)
				// in case of Value we have only one Facets
				for _, f := range pc.facetsMatrix[idx].FacetsList[0].Facets {
					fc.AddValue(f.Key, facets.ValFor(f))
				}
				if !fc.IsEmpty() {
					facetsNode.AddMapChild(fieldName, fc, false)
				}
			}

			if pc.Attr == "_xid_" {
				txt, err := types.Convert(v, types.StringID)
				if err != nil {
					return err
				}
				xidVal := txt.Value.(string)
				// If xid is empty, then we don't wan't to set it.
				if xidVal == "" {
					continue
				}
				dst.SetXID(xidVal)
			} else if pc.Attr == "_uid_" {
				if !uidAlreadySet {
					uidAlreadySet = true
					dst.SetUID(uid)
				}
			} else {
				// if conversion not possible, we ignore it in the result.
				sv, convErr := convertWithBestEffort(tv, pc.Attr)
				if convErr == ErrEmptyVal {
					continue
				} else if convErr != nil {
					return convErr
				}
				// Only strings can have empty values.
				if sv.Tid == types.StringID && sv.Value.(string) == "_nil_" {
					sv.Value = ""
				}
				if !pc.Params.Normalize {
					dst.AddValue(fieldName, sv)
					continue
				}
				// If the query had the normalize directive, then we only add nodes
				// with an Alias.
				if pc.Params.Alias != "" {
					dst.AddValue(fieldName, sv)
				}
			}
		}
	}

	if !facetsNode.IsEmpty() {
		dst.AddMapChild("@facets", facetsNode, false)
	}
	return nil
}

// convert from task.Val to types.Value, based on schema appropriate type
// is already set in taskp.Value
func convertWithBestEffort(tv *taskp.Value, attr string) (types.Val, error) {
	// value would be in binary format with appropriate type
	v, _ := getValue(tv)
	if !v.Tid.IsScalar() {
		return v, x.Errorf("Leaf predicate:'%v' must be a scalar.", attr)
	}
	if bytes.Equal(tv.Val, nil) {
		return v, ErrEmptyVal
	}
	// creates appropriate type from binary format
	sv, err := types.Convert(v, v.Tid)
	x.Checkf(err, "Error while interpreting appropriate type from binary")
	return sv, nil
}

func createProperty(prop string, v types.Val) *graphp.Property {
	pval := toProtoValue(v)
	return &graphp.Property{Prop: prop, Value: pval}
}

func isPresent(list []string, str string) bool {
	for _, v := range list {
		if v == str {
			return true
		}
	}
	return false
}

func filterCopy(sg *SubGraph, ft *gql.FilterTree) error {
	// Either we'll have an operation specified, or the function specified.
	if len(ft.Op) > 0 {
		sg.FilterOp = ft.Op
	} else {
		sg.Attr = ft.Func.Attr
		if !isValidFuncName(ft.Func.Name) {
			return x.Errorf("Invalid function name : %s", ft.Func.Name)
		}
		sg.SrcFunc = append(sg.SrcFunc, ft.Func.Name)
		sg.SrcFunc = append(sg.SrcFunc, ft.Func.Lang)
		sg.SrcFunc = append(sg.SrcFunc, ft.Func.Args...)
		sg.Params.NeedsVar = append(sg.Params.NeedsVar, ft.Func.NeedsVar...)
	}
	for _, ftc := range ft.Child {
		child := &SubGraph{}
		if err := filterCopy(child, ftc); err != nil {
			return err
		}
		sg.Filters = append(sg.Filters, child)
	}
	return nil
}

func treeCopy(ctx context.Context, gq *gql.GraphQuery, sg *SubGraph) error {
	// Typically you act on the current node, and leave recursion to deal with
	// children. But, in this case, we don't want to muck with the current
	// node, because of the way we're dealing with the root node.
	// So, we work on the children, and then recurse for grand children.
	attrsSeen := make(map[string]struct{})
	for _, gchild := range gq.Children {
		key := gchild.Attr
		if gchild.Func != nil && gchild.Func.IsAggregator() {
			key += gchild.Func.Name
		} else if gchild.Attr == "var" {
			key += fmt.Sprintf("%v", gchild.NeedsVar)
		} else if gchild.IsCount { // ignore count subgraphs..
			key += "count"
		} else if len(gchild.Langs) > 0 {
			key += fmt.Sprintf("%v", gchild.Langs)
		} else if gchild.MathExp != nil {
			key += fmt.Sprintf("%+v", gchild.MathExp)
		}
		if _, ok := attrsSeen[key]; ok {
			return x.Errorf("%s not allowed multiple times in same sub-query.",
				key)
		}
		attrsSeen[key] = struct{}{}

		if gchild.Attr == "_uid_" {
			sg.Params.GetUID = true
		}

		args := params{
			Alias:      gchild.Alias,
			Langs:      gchild.Langs,
			isDebug:    sg.Params.isDebug,
			Var:        gchild.Var,
			Normalize:  sg.Params.Normalize,
			isInternal: gchild.IsInternal,
		}
		if gchild.Facets != nil {
			args.Facet = &facetsp.Param{gchild.Facets.AllKeys, gchild.Facets.Keys}
		}

		args.NeedsVar = append(args.NeedsVar, gchild.NeedsVar...)
		if gchild.IsCount {
			if len(gchild.Children) != 0 {
				return errors.New("Node with count cannot have child attributes")
			}
			args.DoCount = true
		}

		for argk := range gchild.Args {
			if !isValidArg(argk) {
				return x.Errorf("Invalid argument : %s", argk)
			}
		}
		if err := args.fill(gchild); err != nil {
			return err
		}

		dst := &SubGraph{
			Attr:    gchild.Attr,
			MathExp: gchild.MathExp,
			Params:  args,
		}

		if gchild.Func != nil &&
			(gchild.Func.IsAggregator() || gchild.Func.IsPasswordVerifier()) {
			f := gchild.Func.Name
			if len(gchild.Children) != 0 {
				note := fmt.Sprintf("Node with %q cant have child attr", f)
				return errors.New(note)
			}
			// embedded filter will cause ambiguous output like following,
			// director.film @filter(gt(initial_release_date, "2016")) {
			//    min(initial_release_date @filter(gt(initial_release_date, "1986"))
			// }
			if gchild.Filter != nil {
				note := fmt.Sprintf("Node with %q cant have filter,", f) +
					" please place the filter on the upper level"
				return errors.New(note)
			}
			dst.SrcFunc = append(dst.SrcFunc, gchild.Func.Name)
			dst.SrcFunc = append(dst.SrcFunc, gchild.Func.Lang)
			dst.SrcFunc = append(dst.SrcFunc, gchild.Func.Args...)
		}

		if gchild.Filter != nil {
			dstf := &SubGraph{}
			if err := filterCopy(dstf, gchild.Filter); err != nil {
				return err
			}
			dst.Filters = append(dst.Filters, dstf)
		}

		if gchild.FacetsFilter != nil {
			facetsFilter, err := toFacetsFilter(gchild.FacetsFilter)
			if err != nil {
				return err
			}
			dst.facetsFilter = facetsFilter
		}

		sg.Children = append(sg.Children, dst)
		if err := treeCopy(ctx, gchild, dst); err != nil {
			return err
		}
	}
	return nil
}

func (args *params) fill(gq *gql.GraphQuery) error {

	if v, ok := gq.Args["offset"]; ok {
		offset, err := strconv.ParseInt(v, 0, 32)
		if err != nil {
			return err
		}
		args.Offset = int(offset)
	}
	if v, ok := gq.Args["after"]; ok {
		after, err := strconv.ParseUint(v, 0, 64)
		if err != nil {
			return err
		}
		args.AfterUID = uint64(after)
	}
	if v, ok := gq.Args["depth"]; ok && args.Alias == "recurse" {
		from, err := strconv.ParseUint(v, 0, 64)
		if err != nil {
			return err
		}
		args.RecurseDepth = from
	}
	if v, ok := gq.Args["from"]; ok && args.Alias == "shortest" {
		from, err := strconv.ParseUint(v, 0, 64)
		if err != nil {
			// Treat it as an XID.
			from = farm.Fingerprint64([]byte(v))
		}
		args.From = uint64(from)
	}
	if v, ok := gq.Args["to"]; ok && args.Alias == "shortest" {
		to, err := strconv.ParseUint(v, 0, 64)
		if err != nil {
			// Treat it as an XID.
			to = farm.Fingerprint64([]byte(v))
		}
		args.To = uint64(to)
	}
	if v, ok := gq.Args["first"]; ok {
		first, err := strconv.ParseInt(v, 0, 32)
		if err != nil {
			return err
		}
		args.Count = int(first)
	}
	if v, ok := gq.Args["orderasc"]; ok {
		args.Order = v
	} else if v, ok := gq.Args["orderdesc"]; ok {
		args.Order = v
		args.OrderDesc = true
	}
	return nil
}

// ToSubGraph converts the GraphQuery into the internal SubGraph instance type.
func ToSubGraph(ctx context.Context, gq *gql.GraphQuery) (*SubGraph, error) {
	sg, err := newGraph(ctx, gq)
	if err != nil {
		return nil, err
	}
	err = treeCopy(ctx, gq, sg)
	return sg, err
}

func isDebug(ctx context.Context) bool {
	var debug bool
	// gRPC client passes information about debug as metadata.
	if md, ok := metadata.FromContext(ctx); ok {
		// md is a map[string][]string
		debug = len(md["debug"]) > 0 && md["debug"][0] == "true"
	}
	// HTTP passes information about debug as query parameter which is attached to context.
	return debug || ctx.Value("debug") == "true"
}

// newGraph returns the SubGraph and its task query.
func newGraph(ctx context.Context, gq *gql.GraphQuery) (*SubGraph, error) {
	// This would set the Result field in SubGraph,
	// and populate the children for attributes.
	if len(gq.UID) == 0 && gq.Func == nil && len(gq.NeedsVar) == 0 && gq.Alias != "shortest" {
		err := x.Errorf("Invalid query, query internal id is zero and generator is nil")
		x.TraceError(ctx, err)
		return nil, err
	}

	// For the root, the name to be used in result is stored in Alias, not Attr.
	// The attr at root (if present) would stand for the source functions attr.
	args := params{
		isDebug:    isDebug(ctx),
		Alias:      gq.Alias,
		Langs:      gq.Langs,
		Var:        gq.Var,
		ParentVars: make(map[string]*taskp.List),
		Normalize:  gq.Normalize,
		Cascade:    gq.Cascade,
	}
	if gq.Facets != nil {
		args.Facet = &facetsp.Param{gq.Facets.AllKeys, gq.Facets.Keys}
	}

	for _, it := range gq.NeedsVar {
		args.NeedsVar = append(args.NeedsVar, it)
	}

	for argk := range gq.Args {
		if !isValidArg(argk) {
			return nil, x.Errorf("Invalid argument : %s", argk)
		}
	}
	if err := args.fill(gq); err != nil {
		return nil, err
	}

	sg := &SubGraph{
		Params: args,
	}

	if gq.Func != nil {
		sg.Attr = gq.Func.Attr
		if !isValidFuncName(gq.Func.Name) {
			return nil, x.Errorf("Invalid function name : %s", gq.Func.Name)
		}
		sg.SrcFunc = append(sg.SrcFunc, gq.Func.Name)
		sg.SrcFunc = append(sg.SrcFunc, gq.Func.Lang)
		sg.SrcFunc = append(sg.SrcFunc, gq.Func.Args...)
	}
	if len(gq.UID) > 0 {
		o := make([]uint64, len(gq.UID))
		copy(o, gq.UID)
		sg.uidMatrix = []*taskp.List{{gq.UID}}
		// User specified list may not be sorted.
		sort.Slice(o, func(i, j int) bool { return o[i] < o[j] })
		sg.SrcUIDs = &taskp.List{o}
	}
	sg.values = createNilValuesList(1)
	// Copy roots filter.
	if gq.Filter != nil {
		sgf := &SubGraph{}
		if err := filterCopy(sgf, gq.Filter); err != nil {
			return nil, err
		}
		sg.Filters = append(sg.Filters, sgf)
	}
	if gq.FacetsFilter != nil {
		facetsFilter, err := toFacetsFilter(gq.FacetsFilter)
		if err != nil {
			return nil, err
		}
		sg.facetsFilter = facetsFilter
	}
	return sg, nil
}

func createNilValuesList(count int) []*taskp.Value {
	out := make([]*taskp.Value, count)
	for i := 0; i < count; i++ {
		out[i] = &taskp.Value{
			Val: x.Nilbyte,
		}
	}
	return out
}

func toFacetsFilter(gft *gql.FilterTree) (*facetsp.FilterTree, error) {
	if gft == nil {
		return nil, nil
	}
	if gft.Func != nil && len(gft.Func.NeedsVar) != 0 {
		return nil, x.Errorf("Variables not supported in facetsp.FilterTree")
	}
	ftree := new(facetsp.FilterTree)
	ftree.Op = gft.Op
	for _, gftc := range gft.Child {
		ftc, err := toFacetsFilter(gftc)
		if err != nil {
			return nil, err
		}
		ftree.Children = append(ftree.Children, ftc)
	}
	if gft.Func != nil {
		ftree.Func = &facetsp.Function{
			Key:  gft.Func.Attr,
			Name: gft.Func.Name,
			Args: []string{},
		}
		ftree.Func.Args = append(ftree.Func.Args, gft.Func.Args...)
	}
	return ftree, nil
}

// createTaskQuery generates the query buffer.
func createTaskQuery(sg *SubGraph) *taskp.Query {
	attr := sg.Attr
	// Might be safer than just checking first byte due to i18n
	reverse := strings.HasPrefix(attr, "~")
	if reverse {
		attr = strings.TrimPrefix(attr, "~")
	}
	out := &taskp.Query{
		Attr:         attr,
		Langs:        sg.Params.Langs,
		Reverse:      reverse,
		SrcFunc:      sg.SrcFunc,
		AfterUid:     sg.Params.AfterUID,
		DoCount:      len(sg.Filters) == 0 && sg.Params.DoCount,
		FacetParam:   sg.Params.Facet,
		FacetsFilter: sg.facetsFilter,
	}
	if sg.SrcUIDs != nil {
		out.UidList = sg.SrcUIDs
	}
	return out
}

type values struct {
	uids *taskp.List
	vals map[uint64]types.Val
}

func (sg *SubGraph) populateAggregation(parent *SubGraph) error {
	finalChild := sg.Children[:0]
	for idx := 0; idx < len(sg.Children); idx++ {
		child := sg.Children[idx]
		err := child.populateAggregation(sg)
		if err != nil {
			return err
		}
		if parent == nil || len(child.SrcFunc) == 0 || !isAggregatorFn(child.SrcFunc[0]) ||
			child.Params.Alias == sg.Attr {
			finalChild = append(finalChild, child)
			continue
		}

		sibling := new(SubGraph)
		*sibling = *child // Sibling of sg.
		sibling.Children = []*SubGraph{}
		sibling.SrcUIDs = sg.SrcUIDs // Point the new Subgraphs srcUids
		parent.Children = append(parent.Children, sibling)
		sibling.values = make([]*taskp.Value, 0, 1)
		sibling.Params.Alias = sg.Attr
		for _, list := range sg.uidMatrix {
			ag := aggregator{
				name: child.SrcFunc[0],
			}
			for _, uid := range list.Uids {
				idx := sort.Search(len(child.SrcUIDs.Uids), func(i int) bool {
					return child.SrcUIDs.Uids[i] >= uid
				})
				if idx < len(child.SrcUIDs.Uids) && child.SrcUIDs.Uids[idx] == uid {
					ag.Apply(child.values[idx])
				}
			}
			v, err := ag.ValueMarshalled()
			if err != nil {
				return err
			}
			sibling.values = append(sibling.values, v)
		}
	}
	sg.Children = finalChild
	return nil
}

<<<<<<< HEAD
=======
func (sg *SubGraph) sumAggregation(doneVars map[string]values) (rerr error) {
	destMap := make(map[uint64]types.Val)
	x.AssertTruef(len(sg.Params.NeedsVar) > 0,
		"Received empty variable list in %v. Expected atleast one.", sg.Attr)
	srcVar := sg.Params.NeedsVar[0].Name
	srcMap := doneVars[srcVar]
	if srcMap.vals == nil {
		return x.Errorf("Expected a value variable but missing")
	}
	for k := range srcMap.vals {
		ag := aggregator{
			name: "sumvar",
		}
		for _, va := range sg.Params.NeedsVar {
			curMap := doneVars[va.Name]
			if curMap.vals == nil {
				return x.Errorf("Expected a value variable but missing")
			}
			if rerr = ag.ApplyVal(curMap.vals[k]); rerr != nil {
				if rerr == ErrEmptyVal {
					break
				}
				return rerr
			}
		}
		if rerr != ErrEmptyVal {
			// We want to skip even if one of the value is missing.
			destMap[k] = ag.Value()
		}
	}
	doneVars[sg.Params.Var] = values{vals: destMap}
	return nil
}

>>>>>>> 270d9ca7
func (sg *SubGraph) valueVarAggregation(doneVars map[string]values) error {
	if !sg.IsInternal() {
		return nil
	}
<<<<<<< HEAD
	if sg.MathExp == nil {
		// This is a var() block.
		srcVar := sg.Params.NeedsVar[0]
		srcMap := doneVars[srcVar]
		if srcMap.vals == nil {
			return x.Errorf("Missing value variable %v", srcVar)
=======

	destMap := make(map[uint64]types.Val)
	x.AssertTruef(len(sg.Params.NeedsVar) > 0,
		"Received empty variable list in %v. Expected atleast one.", sg.Attr)
	srcVar := sg.Params.NeedsVar[0].Name
	srcMap := doneVars[srcVar]
	if srcMap.vals == nil {
		return x.Errorf("Expected a value variable but missing")
	}
	for k := range srcMap.vals {
		ag := aggregator{
			name: sg.Attr,
		}
		// Only the UIDs that have all the values will be considered.
		for _, va := range sg.Params.NeedsVar {
			curMap := doneVars[va.Name]
			if curMap.vals == nil {
				return x.Errorf("Expected a value variable but missing")
			}
			ag.ApplyVal(curMap.vals[k])
>>>>>>> 270d9ca7
		}
		sg.Params.uidToVal = srcMap.vals
		return nil
	}
	err := evalMathTree(sg.MathExp, doneVars)
	if err != nil {
		return err
	}
	doneVars[sg.Params.Var] = values{vals: sg.MathExp.Val}
	// Put it in this node.
	sg.Params.uidToVal = sg.MathExp.Val
	return nil
}

func (sg *SubGraph) populatePostAggregation(doneVars map[string]values) error {
	for idx := 0; idx < len(sg.Children); idx++ {
		child := sg.Children[idx]
		err := child.populatePostAggregation(doneVars)
		if err != nil {
			return err
		}
		// We'd also need to do aggregation over levels here.
	}
	return sg.valueVarAggregation(doneVars)
}

func ProcessQuery(ctx context.Context, res gql.Result, l *Latency) ([]*SubGraph, error) {
	var sgl []*SubGraph
	var err error

	// doneVars will store the UID list of the corresponding variables.
	doneVars := make(map[string]values)
	loopStart := time.Now()
	for i := 0; i < len(res.Query); i++ {
		gq := res.Query[i]
		if gq == nil || (len(gq.UID) == 0 && gq.Func == nil &&
			len(gq.NeedsVar) == 0 && gq.Alias != "shortest") {
			continue
		}
		sg, err := ToSubGraph(ctx, gq)
		if err != nil {
			return nil, err
		}
		x.Trace(ctx, "Query parsed")
		sgl = append(sgl, sg)
	}
	l.Parsing += time.Since(loopStart)

	execStart := time.Now()
	hasExecuted := make([]bool, len(sgl))
	numQueriesDone := 0

	// canExecute returns true if a query block is ready to execute with all the variables
	// that it depends on are already populated or are defined in the same block.
	canExecute := func(idx int) bool {
		for _, v := range res.QueryVars[idx].Needs {
			// here we check if this block defines the variable v.
			var selfDep bool
			for _, vd := range res.QueryVars[idx].Defines {
				if v == vd {
					selfDep = true
					break
				}
			}
			// The variable should be defined in this block or should have already been
			// populated by some other block, otherwise we are not ready to execute yet.
			_, ok := doneVars[v]
			if !ok && !selfDep {
				return false
			}
		}
		return true
	}

	var shortestSg *SubGraph
	for i := 0; i < len(sgl) && numQueriesDone < len(sgl); i++ {
		errChan := make(chan error, len(sgl))
		var idxList []int
		// If we have N blocks in a query, it can take a maximum of N iterations for all of them
		// to be executed.
		for idx := 0; idx < len(sgl); idx++ {
			if hasExecuted[idx] {
				continue
			}
			sg := sgl[idx]
			// Check the list for the requires variables.
			if !canExecute(idx) {
				continue
			}

			err = sg.recursiveFillVars(doneVars)
			if err != nil {
				return nil, err
			}
			hasExecuted[idx] = true
			numQueriesDone++
			idxList = append(idxList, idx)
			if sg.Params.Alias == "shortest" {
				// We allow only one shortest path block per query.
				go func() {
					shortestSg, err = ShortestPath(ctx, sg)
					errChan <- err
				}()
			} else if sg.Params.Alias == "recurse" {
				go func() {
					errChan <- Recurse(ctx, sg)
				}()
			} else {
				go ProcessGraph(ctx, sg, nil, errChan)
			}
			x.Trace(ctx, "Graph processed")
		}

		// Wait for the execution that was started in this iteration.
		for i := 0; i < len(idxList); i++ {
			select {
			case err := <-errChan:
				if err != nil {
					x.TraceError(ctx, x.Wrapf(err, "Error while processing Query"))
					return nil, err
				}
			case <-ctx.Done():
				x.TraceError(ctx, x.Wrapf(ctx.Err(), "Context done before full execution"))
				return nil, ctx.Err()
			}
		}

		// If the executed subgraph had some variable defined in it, Populate it in the map.
		for _, idx := range idxList {
			sg := sgl[idx]
			err := sg.populateAggregation(nil)
			if err != nil {
				return nil, err
			}
			isCascade := sg.Params.Cascade || shouldCascade(res, idx)
			populateVarMap(sg, doneVars, isCascade)
			err = sg.populatePostAggregation(doneVars)
			if err != nil {
				return nil, err
			}
		}
	}

	// Ensure all the queries are executed.
	for _, it := range hasExecuted {
		if !it {
			return nil, x.Errorf("Query couldn't be executed")
		}
	}
	l.Processing += time.Since(execStart)

	// If we had a shortestPath SG, append it to the result.
	if shortestSg != nil {
		sgl = append(sgl, shortestSg)
	}
	return sgl, nil
}

// shouldCascade returns true if the query block is not self depenedent and we should
// remove the uids from the bottom up if the children are empty.
func shouldCascade(res gql.Result, idx int) bool {
	if res.Query[idx].Attr == "shortest" {
		return false
	}

	if len(res.QueryVars[idx].Defines) == 0 {
		return false
	}
	for _, def := range res.QueryVars[idx].Defines {
		for _, need := range res.QueryVars[idx].Needs {
			if def == need {
				return false
			}
		}
	}
	return true
}

func populateVarMap(sg *SubGraph, doneVars map[string]values, isCascade bool) {
	out := make([]uint64, 0, len(sg.DestUIDs.Uids))
	if sg.Params.Alias == "shortest" {
		goto AssignStep
	}
	for _, child := range sg.Children {
		populateVarMap(child, doneVars, isCascade)
		if !isCascade {
			continue
		}

		// Intersect the UidMatrix with the DestUids as some UIDs might have been removed
		// by other operations. So we need to apply it on the UidMatrix.
		for _, l := range child.uidMatrix {
			if child.Params.Order != "" {
				// We can't do intersection directly as the list is not sorted by UIDs.
				// So do filter.
				algo.ApplyFilter(l, func(uid uint64, idx int) bool {
					i := algo.IndexOf(child.DestUIDs, uid) // Binary search.
					if i >= 0 {
						return true
					}
					return false
				})
			} else {
				// If we didn't order on UIDmatrix, it'll be sorted.
				algo.IntersectWith(l, child.DestUIDs, l)
			}
		}
	}

	if !isCascade {
		goto AssignStep
	}

	// Filter out UIDs that don't have atleast one UID in every child.
	for i, uid := range sg.DestUIDs.Uids {
		var exclude bool
		for _, child := range sg.Children {
			// If the length of child UID list is zero and it has no valid value, then the
			// current UID should be removed from this level.
			if (len(child.values) <= i || len(child.values[i].Val) == 0) && (len(child.counts) <= i) &&
				(child.uidMatrix != nil && len(child.uidMatrix[i].Uids) == 0) {
				exclude = true
				break
			}
		}
		if !exclude {
			out = append(out, uid)
		}
	}
	// Note the we can't overwrite DestUids, as it'd also modify the SrcUids of
	// next level and the mapping from SrcUids to uidMatrix would be lost.
	sg.DestUIDs = &taskp.List{out}

AssignStep:
	if sg.Params.Var != "" {
		if len(sg.DestUIDs.Uids) != 0 {
			// This implies it is a entity variable.
			doneVars[sg.Params.Var] = values{
				uids: sg.DestUIDs,
			}
		} else if len(sg.counts) != 0 {
			// This implies it is a value variable.
			doneVars[sg.Params.Var] = values{
				vals: make(map[uint64]types.Val),
			}
			for idx, uid := range sg.SrcUIDs.Uids {
				//val, _ := getValue(sg.values[idx])
				val := types.Val{
					Tid:   types.IntID,
					Value: int64(sg.counts[idx]),
				}
				doneVars[sg.Params.Var].vals[uid] = val
			}
		} else if len(sg.values) != 0 {
			// This implies it is a value variable.
			doneVars[sg.Params.Var] = values{
				vals: make(map[uint64]types.Val),
			}
			for idx, uid := range sg.SrcUIDs.Uids {
				val, err := convertWithBestEffort(sg.values[idx], sg.Attr)
				if err != nil {
					continue
				}
				doneVars[sg.Params.Var].vals[uid] = val
			}
		} else {
			doneVars[sg.Params.Var] = values{}
		}
	}
}

func (sg *SubGraph) recursiveFillVars(doneVars map[string]values) error {
	err := sg.fillVars(doneVars)
	if err != nil {
		return err
	}
	for _, child := range sg.Children {
		err = child.recursiveFillVars(doneVars)
		if err != nil {
			return err
		}
	}
	for _, fchild := range sg.Filters {
		err = fchild.recursiveFillVars(doneVars)
		if err != nil {
			return err
		}
	}
	return nil
}

func (sg *SubGraph) fillUidVars(mp map[string]*taskp.List) {
	lists := make([]*taskp.List, 0, 3)
	if sg.DestUIDs != nil {
		lists = append(lists, sg.DestUIDs)
	}
	for _, v := range sg.Params.NeedsVar {
		if l, ok := mp[v.Name]; ok {
			lists = append(lists, l)
		}
	}
	sg.DestUIDs = algo.MergeSorted(lists)
}

func (sg *SubGraph) fillVars(mp map[string]values) error {
	var isVar bool
	lists := make([]*taskp.List, 0, 3)
	for _, v := range sg.Params.NeedsVar {
		if l, ok := mp[v.Name]; ok {
			if v.Typ != gql.VALUE_VAR && l.uids != nil {
				isVar = true
				lists = append(lists, l.uids)
			} else if v.Typ != gql.UID_VAR && len(l.vals) != 0 {
				// This should happened only once.
				sg.Params.uidToVal = l.vals
			} else if len(l.vals) != 0 || l.uids != nil {
				return x.Errorf("Wrong variable type encountered for var(%v) %v.", v.Name, v.Typ)
			}
		}
	}
	if isVar && sg.DestUIDs != nil {
		lists = append(lists, sg.DestUIDs)
	}
	sg.DestUIDs = algo.MergeSorted(lists)
	return nil
}

// ProcessGraph processes the SubGraph instance accumulating result for the query
// from different instances. Note: taskQuery is nil for root node.
func ProcessGraph(ctx context.Context, sg, parent *SubGraph, rch chan error) {
	var err error
	if sg.IsInternal() {
		// We dont have to execute these nodes.
		rch <- nil
		return
	}

	if parent == nil && len(sg.SrcFunc) == 0 {
		// I'm root and I'm using some varaible that has been populated.
		// Retain the actual order in uidMatrix. But sort the destUids.
		if sg.SrcUIDs != nil && len(sg.SrcUIDs.Uids) != 0 {
			// I am root. I don't have any function to execute, and my
			// result has been prepared for me already by list passed by the user.
			// uidmatrix retains the order. SrcUids are sorted (in newGraph).
			sg.DestUIDs = sg.SrcUIDs
		} else {
			// Populated variable.
			o := make([]uint64, len(sg.DestUIDs.Uids))
			copy(o, sg.DestUIDs.Uids)
			sg.uidMatrix = []*taskp.List{{o}}
			sort.Slice(sg.DestUIDs.Uids, func(i, j int) bool { return sg.DestUIDs.Uids[i] < sg.DestUIDs.Uids[j] })
		}
	} else if len(sg.Attr) == 0 {
		// If we have a filter SubGraph which only contains an operator,
		// it won't have any attribute to work on.
		// This is to allow providing SrcUIDs to the filter children.
		sg.DestUIDs = sg.SrcUIDs
	} else {
		if len(sg.SrcFunc) > 0 && sg.SrcFunc[0] == "var" {
			// If its an id() filter, we just have to intersect the SrcUIDs with DestUIDs
			// and return.
			sg.fillUidVars(sg.Params.ParentVars)
			algo.IntersectWith(sg.DestUIDs, sg.SrcUIDs, sg.DestUIDs)
			rch <- nil
			return
		}

		taskQuery := createTaskQuery(sg)
		result, err := worker.ProcessTaskOverNetwork(ctx, taskQuery)
		if err != nil {
			x.TraceError(ctx, x.Wrapf(err, "Error while processing task"))
			rch <- err
			return
		}

		sg.uidMatrix = result.UidMatrix
		sg.values = result.Values
		sg.facetsMatrix = result.FacetMatrix
		if len(sg.values) > 0 {
			v := sg.values[0]
			x.Trace(ctx, "Sample value for attr: %v Val: %v", sg.Attr, string(v.Val))
		}
		sg.counts = result.Counts

		if sg.Params.DoCount && len(sg.Filters) == 0 {
			// If there is a filter, we need to do more work to get the actual count.
			x.Trace(ctx, "Zero uids. Only count requested")
			rch <- nil
			return
		}

		if result.IntersectDest {
			sg.DestUIDs = algo.IntersectSorted(result.UidMatrix)
		} else {
			sg.DestUIDs = algo.MergeSorted(result.UidMatrix)
		}

		if parent == nil {
			// I'm root. We reach here if root had a function.
			sg.uidMatrix = []*taskp.List{sg.DestUIDs}
		}
	}

	if sg.DestUIDs == nil || len(sg.DestUIDs.Uids) == 0 {
		// Looks like we're done here. Be careful with nil srcUIDs!
		x.Trace(ctx, "Zero uids for %q. Num attr children: %v", sg.Attr, len(sg.Children))
		rch <- nil
		return
	}

	// Run filters if any.
	if len(sg.Filters) > 0 {
		// Run all filters in parallel.
		filterChan := make(chan error, len(sg.Filters))
		for _, filter := range sg.Filters {
			filter.SrcUIDs = sg.DestUIDs
			filter.Params.ParentVars = sg.Params.ParentVars // Pass to the child.
			go ProcessGraph(ctx, filter, sg, filterChan)
		}

		for range sg.Filters {
			select {
			case err = <-filterChan:
				if err != nil {
					x.TraceError(ctx, x.Wrapf(err, "Error while processing filter task"))
					rch <- err
					return
				}

			case <-ctx.Done():
				x.TraceError(ctx, x.Wrapf(ctx.Err(), "Context done before full execution"))
				rch <- ctx.Err()
				return
			}
		}

		// Now apply the results from filter.
		var lists []*taskp.List
		for _, filter := range sg.Filters {
			lists = append(lists, filter.DestUIDs)
		}
		if sg.FilterOp == "or" {
			sg.DestUIDs = algo.MergeSorted(lists)
		} else if sg.FilterOp == "not" {
			x.AssertTrue(len(sg.Filters) == 1)
			algo.Difference(sg.DestUIDs, sg.Filters[0].DestUIDs)
		} else {
			sg.DestUIDs = algo.IntersectSorted(lists)
		}
	}

	if len(sg.Params.Order) == 0 {
		// There is no ordering. Just apply pagination and return.
		if err = sg.applyPagination(ctx); err != nil {
			rch <- err
			return
		}
	} else {
		// If we are asked for count, we don't need to change the order of results.
		if !sg.Params.DoCount {
			// We need to sort first before pagination.
			if err = sg.applyOrderAndPagination(ctx); err != nil {
				rch <- err
				return
			}
		}
	}

	// If the current node defines a variable, we store it in the map and pass it on
	// to the children later which might depend on it.
	if sg.Params.Var != "" {
		sg.Params.ParentVars[sg.Params.Var] = sg.DestUIDs
	}

	// Here we consider handling count with filtering. We do this after
	// pagination because otherwise, we need to do the count with pagination
	// taken into account. For example, a PL might have only 50 entries but the
	// user wants to skip 100 entries and return 10 entries. In this case, you
	// should return a count of 0, not 10.

	// take care of the order
	if sg.Params.DoCount {
		x.AssertTrue(len(sg.Filters) > 0)
		sg.counts = make([]uint32, len(sg.uidMatrix))
		for i, ul := range sg.uidMatrix {
			// A possible optimization is to return the size of the intersection
			// without forming the intersection.
			algo.IntersectWith(ul, sg.DestUIDs, ul)
			sg.counts[i] = uint32(len(ul.Uids))
		}
		rch <- nil
		return
	}

	childChan := make(chan error, len(sg.Children))
	for i := 0; i < len(sg.Children); i++ {
		child := sg.Children[i]
		child.Params.ParentVars = sg.Params.ParentVars // Pass to the child.
		child.SrcUIDs = sg.DestUIDs                    // Make the connection.
		go ProcessGraph(ctx, child, sg, childChan)
	}

	// Now get all the results back.
	for range sg.Children {
		select {
		case err = <-childChan:
			if err != nil {
				x.TraceError(ctx, x.Wrapf(err, "Error while processing child task"))
				rch <- err
				return
			}
		case <-ctx.Done():
			x.TraceError(ctx, x.Wrapf(ctx.Err(), "Context done before full execution"))
			rch <- ctx.Err()
			return
		}
	}
	rch <- nil
}

// applyWindow applies windowing to sg.sorted.
func (sg *SubGraph) applyPagination(ctx context.Context) error {
	params := sg.Params

	if params.Count == 0 && params.Offset == 0 { // No pagination.
		return nil
	}
	for i := 0; i < len(sg.uidMatrix); i++ {
		algo.IntersectWith(sg.uidMatrix[i], sg.DestUIDs, sg.uidMatrix[i])
		start, end := x.PageRange(sg.Params.Count, sg.Params.Offset, len(sg.uidMatrix[i].Uids))
		sg.uidMatrix[i].Uids = sg.uidMatrix[i].Uids[start:end]
	}
	// Re-merge the UID matrix.
	sg.DestUIDs = algo.MergeSorted(sg.uidMatrix)
	return nil
}

// applyOrderAndPagination orders each posting list by a given attribute
// before applying pagination.
func (sg *SubGraph) applyOrderAndPagination(ctx context.Context) error {
	if len(sg.Params.Order) == 0 {
		return nil
	}
	if sg.Params.Count == 0 {
		// Only retrieve up to 1000 results by default.
		sg.Params.Count = 1000
	}

	for _, it := range sg.Params.NeedsVar {
		if it.Name == sg.Params.Order {
			// If the Order name is same as var name, we sort using that variable.
			return sg.sortAndPaginateUsingVar(ctx)
		}
	}

	sort := &taskp.Sort{
		Attr:      sg.Params.Order,
		Langs:     sg.Params.Langs,
		UidMatrix: sg.uidMatrix,
		Offset:    int32(sg.Params.Offset),
		Count:     int32(sg.Params.Count),
		Desc:      sg.Params.OrderDesc,
	}
	result, err := worker.SortOverNetwork(ctx, sort)
	if err != nil {
		return err
	}

	x.AssertTrue(len(result.UidMatrix) == len(sg.uidMatrix))
	sg.uidMatrix = result.GetUidMatrix()

	// Update the destUids as we might have removed some UIDs.
	sg.updateDestUids(ctx)
	return nil
}

func (sg *SubGraph) updateDestUids(ctx context.Context) {
	// Update sg.destUID. Iterate over the UID matrix (which is not sorted by
	// UID). For each element in UID matrix, we do a binary search in the
	// current destUID and mark it. Then we scan over this bool array and
	// rebuild destUIDs.
	included := make([]bool, len(sg.DestUIDs.Uids))
	for _, ul := range sg.uidMatrix {
		for _, uid := range ul.Uids {
			idx := algo.IndexOf(sg.DestUIDs, uid) // Binary search.
			if idx >= 0 {
				included[idx] = true
			}
		}
	}
	algo.ApplyFilter(sg.DestUIDs,
		func(uid uint64, idx int) bool { return included[idx] })
}

func (sg *SubGraph) sortAndPaginateUsingVar(ctx context.Context) error {
	if sg.Params.uidToVal == nil {
		return nil
	}
	for i := 0; i < len(sg.uidMatrix); i++ {
		ul := sg.uidMatrix[i]
		uids := make([]uint64, 0, len(ul.Uids))
		values := make([]types.Val, 0, len(ul.Uids))
		for _, uid := range ul.Uids {
			v, ok := sg.Params.uidToVal[uid]
			if !ok {
				// We skip the UIDs which don't have a value.
				continue
			}
			values = append(values, v)
			uids = append(uids, uid)
		}
		if len(values) == 0 {
			continue
		}
		typ := values[0].Tid
		types.Sort(typ, values, &taskp.List{uids}, sg.Params.OrderDesc)
		sg.uidMatrix[i].Uids = uids
	}

	if sg.Params.Count != 0 || sg.Params.Offset != 0 {
		// Apply the pagination.
		for i := 0; i < len(sg.uidMatrix); i++ {
			start, end := x.PageRange(sg.Params.Count, sg.Params.Offset, len(sg.uidMatrix[i].Uids))
			sg.uidMatrix[i].Uids = sg.uidMatrix[i].Uids[start:end]
		}
	}

	// Update the destUids as we might have removed some UIDs.
	sg.updateDestUids(ctx)
	return nil
}

// isValidArg checks if arg passed is valid keyword.
func isValidArg(a string) bool {
	switch a {
	case "from", "to", "orderasc", "orderdesc", "first", "offset", "after", "depth":
		return true
	}
	return false
}

// isValidFuncName checks if fn passed is valid keyword.
func isValidFuncName(f string) bool {
	switch f {
	case "anyofterms", "allofterms", "var", "regexp", "anyoftext", "alloftext":
		return true
	}
	return isCompareFn(f) || types.IsGeoFunc(f)
}

func isCompareFn(f string) bool {
	switch f {
	case "leq", "geq", "lt", "gt", "eq":
		return true
	}
	return false
}

func isAggregatorFn(f string) bool {
	switch f {
	case "min", "max", "sum", "avg":
		return true
	}
	return false
}<|MERGE_RESOLUTION|>--- conflicted
+++ resolved
@@ -244,17 +244,9 @@
 			if pc.Params.uidToVal == nil {
 				return x.Errorf("Wrong use of var() with %v.", pc.Params.NeedsVar)
 			}
-<<<<<<< HEAD
-			var fieldName string
-			if pc.Params.Var != "" {
-				fieldName = fmt.Sprintf("var[%v]", pc.Params.Var)
-			} else {
-				fieldName = fmt.Sprintf("%s%v", pc.Attr, pc.Params.NeedsVar)
-=======
-			fieldName := fmt.Sprintf("var[%v]", pc.Params.NeedsVar[0].Name)
-			if pc.Params.Var != "" {
-				fieldName = fmt.Sprintf("var[%v]", pc.Params.Var)
->>>>>>> 270d9ca7
+			fieldName := fmt.Sprintf("var[%v]", pc.Params.Var)
+			if fieldName != "" && len(pc.Params.NeedsVar) > 0 {
+				fieldName = fmt.Sprintf("var[%v]", pc.Params.NeedsVar[0].Name)
 			}
 			sv, ok := pc.Params.uidToVal[uid]
 			if !ok || sv.Value == nil {
@@ -847,76 +839,16 @@
 	return nil
 }
 
-<<<<<<< HEAD
-=======
-func (sg *SubGraph) sumAggregation(doneVars map[string]values) (rerr error) {
-	destMap := make(map[uint64]types.Val)
-	x.AssertTruef(len(sg.Params.NeedsVar) > 0,
-		"Received empty variable list in %v. Expected atleast one.", sg.Attr)
-	srcVar := sg.Params.NeedsVar[0].Name
-	srcMap := doneVars[srcVar]
-	if srcMap.vals == nil {
-		return x.Errorf("Expected a value variable but missing")
-	}
-	for k := range srcMap.vals {
-		ag := aggregator{
-			name: "sumvar",
-		}
-		for _, va := range sg.Params.NeedsVar {
-			curMap := doneVars[va.Name]
-			if curMap.vals == nil {
-				return x.Errorf("Expected a value variable but missing")
-			}
-			if rerr = ag.ApplyVal(curMap.vals[k]); rerr != nil {
-				if rerr == ErrEmptyVal {
-					break
-				}
-				return rerr
-			}
-		}
-		if rerr != ErrEmptyVal {
-			// We want to skip even if one of the value is missing.
-			destMap[k] = ag.Value()
-		}
-	}
-	doneVars[sg.Params.Var] = values{vals: destMap}
-	return nil
-}
-
->>>>>>> 270d9ca7
 func (sg *SubGraph) valueVarAggregation(doneVars map[string]values) error {
 	if !sg.IsInternal() {
 		return nil
 	}
-<<<<<<< HEAD
 	if sg.MathExp == nil {
 		// This is a var() block.
 		srcVar := sg.Params.NeedsVar[0]
-		srcMap := doneVars[srcVar]
+		srcMap := doneVars[srcVar.Name]
 		if srcMap.vals == nil {
 			return x.Errorf("Missing value variable %v", srcVar)
-=======
-
-	destMap := make(map[uint64]types.Val)
-	x.AssertTruef(len(sg.Params.NeedsVar) > 0,
-		"Received empty variable list in %v. Expected atleast one.", sg.Attr)
-	srcVar := sg.Params.NeedsVar[0].Name
-	srcMap := doneVars[srcVar]
-	if srcMap.vals == nil {
-		return x.Errorf("Expected a value variable but missing")
-	}
-	for k := range srcMap.vals {
-		ag := aggregator{
-			name: sg.Attr,
-		}
-		// Only the UIDs that have all the values will be considered.
-		for _, va := range sg.Params.NeedsVar {
-			curMap := doneVars[va.Name]
-			if curMap.vals == nil {
-				return x.Errorf("Expected a value variable but missing")
-			}
-			ag.ApplyVal(curMap.vals[k])
->>>>>>> 270d9ca7
 		}
 		sg.Params.uidToVal = srcMap.vals
 		return nil
