/*
 * Copyright 2015 DGraph Labs, Inc.
 *
 * Licensed under the Apache License, Version 2.0 (the "License");
 * you may not use this file except in compliance with the License.
 * You may obtain a copy of the License at
 *
 * 		http://www.apache.org/licenses/LICENSE-2.0
 *
 * Unless required by applicable law or agreed to in writing, software
 * distributed under the License is distributed on an "AS IS" BASIS,
 * WITHOUT WARRANTIES OR CONDITIONS OF ANY KIND, either express or implied.
 * See the License for the specific language governing permissions and
 * limitations under the License.
 */

package query

import (
	"bytes"
	"context"
	"encoding/binary"
	"encoding/json"
	"io/ioutil"
	"os"
	"testing"
	"time"

	"google.golang.org/grpc/metadata"

	farm "github.com/dgryski/go-farm"
	"github.com/gogo/protobuf/proto"
	"github.com/stretchr/testify/require"
	geom "github.com/twpayne/go-geom"

	"github.com/dgraph-io/dgraph/algo"
	"github.com/dgraph-io/dgraph/gql"
	"github.com/dgraph-io/dgraph/group"
	"github.com/dgraph-io/dgraph/posting"
	"github.com/dgraph-io/dgraph/query/graph"
	"github.com/dgraph-io/dgraph/schema"
	"github.com/dgraph-io/dgraph/store"
	"github.com/dgraph-io/dgraph/task"
	"github.com/dgraph-io/dgraph/types"
	"github.com/dgraph-io/dgraph/worker"
	"github.com/dgraph-io/dgraph/x"
)

func childAttrs(sg *SubGraph) []string {
	var out []string
	for _, c := range sg.Children {
		out = append(out, c.Attr)
	}
	return out
}

func taskValues(t *testing.T, v []*task.Value) []string {
	out := make([]string, len(v))
	for i, tv := range v {
		out[i] = string(tv.Val)
	}
	return out
}

func addEdgeToValue(t *testing.T, attr string, src uint64,
	value string) {
	addEdgeToLangValue(t, attr, src, value, "")
}

func addEdgeToLangValue(t *testing.T, attr string, src uint64,
	value, lang string) {
	edge := &task.DirectedEdge{
		Value:  []byte(value),
		Lang:   lang,
		Label:  "testing",
		Attr:   attr,
		Entity: src,
		Op:     task.DirectedEdge_SET,
	}
	l, _ := posting.GetOrCreate(x.DataKey(attr, src), 0)
	require.NoError(t,
		l.AddMutationWithIndex(context.Background(), edge))
}

func addEdgeToTypedValue(t *testing.T, attr string, src uint64,
	typ types.TypeID, value []byte) {
	edge := &task.DirectedEdge{
		Value:     value,
		ValueType: uint32(typ),
		Label:     "testing",
		Attr:      attr,
		Entity:    src,
		Op:        task.DirectedEdge_SET,
	}
	l, _ := posting.GetOrCreate(x.DataKey(attr, src), 0)
	require.NoError(t,
		l.AddMutationWithIndex(context.Background(), edge))
}

func addEdgeToUID(t *testing.T, attr string, src uint64, dst uint64) {
	edge := &task.DirectedEdge{
		ValueId: dst,
		Label:   "testing",
		Attr:    attr,
		Entity:  src,
		Op:      task.DirectedEdge_SET,
	}
	l, _ := posting.GetOrCreate(x.DataKey(attr, src), 0)
	require.NoError(t,
		l.AddMutationWithIndex(context.Background(), edge))
}

func delEdgeToUID(t *testing.T, attr string, src uint64, dst uint64) {
	edge := &task.DirectedEdge{
		ValueId: dst,
		Label:   "testing",
		Attr:    attr,
		Entity:  src,
		Op:      task.DirectedEdge_DEL,
	}
	l, _ := posting.GetOrCreate(x.DataKey(attr, src), 0)
	require.NoError(t,
		l.AddMutationWithIndex(context.Background(), edge))
}

func addGeoData(t *testing.T, ps *store.Store, uid uint64, p geom.T, name string) {
	value := types.ValueForType(types.BinaryID)
	src := types.ValueForType(types.GeoID)
	src.Value = p
	err := types.Marshal(src, &value)
	require.NoError(t, err)
	addEdgeToTypedValue(t, "geometry", uid, types.GeoID, value.Value.([]byte))
	addEdgeToTypedValue(t, "name", uid, types.StringID, []byte(name))
}

var ps *store.Store

func populateGraph(t *testing.T) {
	x.AssertTrue(ps != nil)
	// logrus.SetLevel(logrus.DebugLevel)
	// So, user we're interested in has uid: 1.
	// She has 5 friends: 23, 24, 25, 31, and 101
	addEdgeToUID(t, "friend", 1, 23)
	addEdgeToUID(t, "friend", 1, 24)
	addEdgeToUID(t, "friend", 1, 25)
	addEdgeToUID(t, "friend", 1, 31)
	addEdgeToUID(t, "friend", 1, 101)
	addEdgeToUID(t, "friend", 31, 24)
	addEdgeToUID(t, "friend", 23, 1)

	addEdgeToUID(t, "follow", 1, 31)
	addEdgeToUID(t, "follow", 1, 24)
	addEdgeToUID(t, "follow", 31, 1001)
	addEdgeToUID(t, "follow", 1001, 1000)
	addEdgeToUID(t, "follow", 1002, 1000)
	addEdgeToUID(t, "follow", 1001, 1003)
	addEdgeToUID(t, "follow", 1001, 1003)
	addEdgeToUID(t, "follow", 1003, 1002)

	addEdgeToUID(t, "path", 1, 31)
	addEdgeToUID(t, "path", 1, 24)
	addEdgeToUID(t, "path", 31, 1000)
	addEdgeToUID(t, "path", 1000, 1001)
	addEdgeToUID(t, "path", 1000, 1002)
	addEdgeToUID(t, "path", 1001, 1002)
	addEdgeToUID(t, "path", 1002, 1003)
	addEdgeToUID(t, "path", 1003, 1001)
	addEdgeToValue(t, "name", 1000, "Alice")
	addEdgeToValue(t, "name", 1001, "Bob")
	addEdgeToValue(t, "name", 1002, "Matt")
	addEdgeToValue(t, "name", 1003, "John")

	// Now let's add a few properties for the main user.
	addEdgeToValue(t, "name", 1, "Michonne")
	addEdgeToValue(t, "gender", 1, "female")

	src := types.ValueForType(types.StringID)
	src.Value = []byte("{\"Type\":\"Point\", \"Coordinates\":[1.1,2.0]}")
	coord, err := types.Convert(src, types.GeoID)
	require.NoError(t, err)
	gData := types.ValueForType(types.BinaryID)
	err = types.Marshal(coord, &gData)
	require.NoError(t, err)
	addEdgeToTypedValue(t, "loc", 1, types.GeoID, gData.Value.([]byte))

	// Int32ID
	data := types.ValueForType(types.BinaryID)
	intD := types.Val{types.Int32ID, int32(15)}
	err = types.Marshal(intD, &data)
	require.NoError(t, err)
	addEdgeToTypedValue(t, "age", 1, types.Int32ID, data.Value.([]byte))

	// FloatID
	fdata := types.ValueForType(types.BinaryID)
	floatD := types.Val{types.FloatID, float64(13.25)}
	err = types.Marshal(floatD, &fdata)
	require.NoError(t, err)
	addEdgeToTypedValue(t, "power", 1, types.FloatID, fdata.Value.([]byte))

	addEdgeToValue(t, "address", 1, "31, 32 street, Jupiter")

	boolD := types.Val{types.BoolID, true}
	err = types.Marshal(boolD, &data)
	require.NoError(t, err)
	addEdgeToTypedValue(t, "alive", 1, types.BoolID, data.Value.([]byte))
	addEdgeToValue(t, "age", 1, "38")
	addEdgeToValue(t, "survival_rate", 1, "98.99")
	addEdgeToValue(t, "sword_present", 1, "true")
	addEdgeToValue(t, "_xid_", 1, "mich")

	// Now let's add a name for each of the friends, except 101.
	addEdgeToTypedValue(t, "name", 23, types.StringID, []byte("Rick Grimes"))
	addEdgeToValue(t, "age", 23, "15")

	src.Value = []byte(`{"Type":"Polygon", "Coordinates":[[[0.0,0.0], [2.0,0.0], [2.0, 2.0], [0.0, 2.0], [0.0, 0.0]]]}`)
	coord, err = types.Convert(src, types.GeoID)
	require.NoError(t, err)
	gData = types.ValueForType(types.BinaryID)
	err = types.Marshal(coord, &gData)
	require.NoError(t, err)
	addEdgeToTypedValue(t, "loc", 23, types.GeoID, gData.Value.([]byte))

	addEdgeToValue(t, "address", 23, "21, mark street, Mars")
	addEdgeToValue(t, "name", 24, "Glenn Rhee")
	src.Value = []byte(`{"Type":"Point", "Coordinates":[1.10001,2.000001]}`)
	coord, err = types.Convert(src, types.GeoID)
	require.NoError(t, err)
	gData = types.ValueForType(types.BinaryID)
	err = types.Marshal(coord, &gData)
	require.NoError(t, err)
	addEdgeToTypedValue(t, "loc", 24, types.GeoID, gData.Value.([]byte))

	addEdgeToValue(t, "name", farm.Fingerprint64([]byte("a.bc")), "Alice")
	addEdgeToValue(t, "name", 25, "Daryl Dixon")
	addEdgeToValue(t, "name", 31, "Andrea")
	src.Value = []byte(`{"Type":"Point", "Coordinates":[2.0, 2.0]}`)
	coord, err = types.Convert(src, types.GeoID)
	require.NoError(t, err)
	gData = types.ValueForType(types.BinaryID)
	err = types.Marshal(coord, &gData)
	require.NoError(t, err)
	addEdgeToTypedValue(t, "loc", 31, types.GeoID, gData.Value.([]byte))

	addEdgeToValue(t, "dob", 1, "1910-01-01")
	addEdgeToValue(t, "dob", 23, "1910-01-02")
	addEdgeToValue(t, "dob", 24, "1909-05-05")
	addEdgeToValue(t, "dob", 25, "1909-01-10")
	addEdgeToValue(t, "dob", 31, "1901-01-15")

	// GEO stuff
	p := geom.NewPoint(geom.XY).MustSetCoords(geom.Coord{-122.082506, 37.4249518})
	addGeoData(t, ps, 5101, p, "Googleplex")

	p = geom.NewPoint(geom.XY).MustSetCoords(geom.Coord{-122.080668, 37.426753})
	addGeoData(t, ps, 5102, p, "Shoreline Amphitheater")

	p = geom.NewPoint(geom.XY).MustSetCoords(geom.Coord{-122.2527428, 37.513653})
	addGeoData(t, ps, 5103, p, "San Carlos Airport")

	poly := geom.NewPolygon(geom.XY).MustSetCoords([][]geom.Coord{
		{{-121.6, 37.1}, {-122.4, 37.3}, {-122.6, 37.8}, {-122.5, 38.3}, {-121.9, 38},
			{-121.6, 37.1}},
	})
	addGeoData(t, ps, 5104, poly, "SF Bay area")
	poly = geom.NewPolygon(geom.XY).MustSetCoords([][]geom.Coord{
		{{-122.06, 37.37}, {-122.1, 37.36}, {-122.12, 37.4}, {-122.11, 37.43},
			{-122.04, 37.43}, {-122.06, 37.37}},
	})
	addGeoData(t, ps, 5105, poly, "Mountain View")
	poly = geom.NewPolygon(geom.XY).MustSetCoords([][]geom.Coord{
		{{-122.25, 37.49}, {-122.28, 37.49}, {-122.27, 37.51}, {-122.25, 37.52},
			{-122.24, 37.51}},
	})
	addGeoData(t, ps, 5106, poly, "San Carlos")

	addEdgeToValue(t, "film.film.initial_release_date", 23, "1900-01-02")
	addEdgeToValue(t, "film.film.initial_release_date", 24, "1909-05-05")
	addEdgeToValue(t, "film.film.initial_release_date", 25, "1929-01-10")
	addEdgeToValue(t, "film.film.initial_release_date", 31, "1801-01-15")

<<<<<<< HEAD
	// language stuff
	// 0x1001 is uid of interest for language tests
	addEdgeToLangValue(t, "name", 0x1001, "Badger", "")
	addEdgeToLangValue(t, "name", 0x1001, "European badger", "en")
	addEdgeToLangValue(t, "name", 0x1001, "Borsuk europejski", "pl")
	addEdgeToLangValue(t, "name", 0x1001, "Europäischer Dachs", "de")
	addEdgeToLangValue(t, "name", 0x1001, "Барсук", "ru")
	addEdgeToLangValue(t, "name", 0x1001, "Blaireau européen", "fr")
=======
	// for aggregator(sum) test
	{
		data := types.ValueForType(types.BinaryID)
		intD := types.Val{types.Int32ID, int32(4)}
		err = types.Marshal(intD, &data)
		require.NoError(t, err)
		addEdgeToTypedValue(t, "shadow_deep", 23, types.Int32ID, data.Value.([]byte))
	}
	{
		data := types.ValueForType(types.BinaryID)
		intD := types.Val{types.Int32ID, int32(14)}
		err = types.Marshal(intD, &data)
		require.NoError(t, err)
		addEdgeToTypedValue(t, "shadow_deep", 24, types.Int32ID, data.Value.([]byte))
	}
>>>>>>> fd6db92e

	time.Sleep(5 * time.Millisecond)
}

func processToFastJSON(t *testing.T, query string) string {
	res, err := gql.Parse(query)
	require.NoError(t, err)

	var l Latency
	ctx := context.Background()
	sgl, err := ProcessQuery(ctx, res, &l)
	require.NoError(t, err)

	var buf bytes.Buffer
	require.NoError(t, ToJson(&l, sgl, &buf))
	return string(buf.Bytes())
}

func processToPB(t *testing.T, query string, debug bool) *graph.Node {
	res, err := gql.Parse(query)
	require.NoError(t, err)
	var ctx context.Context
	if debug {
		ctx = metadata.NewContext(context.Background(), metadata.Pairs("debug", "true"))
	} else {
		ctx = context.Background()
	}
	sg, err := ToSubGraph(ctx, res.Query[0])
	require.NoError(t, err)

	ch := make(chan error)
	go ProcessGraph(ctx, sg, nil, ch)
	err = <-ch
	require.NoError(t, err)

	var l Latency
	pb, err := sg.ToProtocolBuffer(&l)
	require.NoError(t, err)
	return pb
}

func TestGetUID(t *testing.T) {
	populateGraph(t)
	query := `
		{
			me(id:0x01) {
				name
				_uid_
				gender
				alive
				friend {
					_uid_
					name
				}
			}
		}
	`
	js := processToFastJSON(t, query)
	require.JSONEq(t,
		`{"me":[{"_uid_":"0x1","alive":true,"friend":[{"_uid_":"0x17","name":"Rick Grimes"},{"_uid_":"0x18","name":"Glenn Rhee"},{"_uid_":"0x19","name":"Daryl Dixon"},{"_uid_":"0x1f","name":"Andrea"},{"_uid_":"0x65"}],"gender":"female","name":"Michonne"}]}`,
		js)
}

func TestGetUIDNotInChild(t *testing.T) {
	populateGraph(t)
	query := `
		{
			me(id:0x01) {
				name
				_uid_
				gender
				alive
				friend {
					name
				}
			}
		}
	`
	js := processToFastJSON(t, query)
	require.JSONEq(t,
		`{"me":[{"_uid_":"0x1","alive":true,"gender":"female","name":"Michonne", "friend":[{"name":"Rick Grimes"},{"name":"Glenn Rhee"},{"name":"Daryl Dixon"},{"name":"Andrea"}]}]}`,
		js)
}

func TestMultiEmptyBlocks(t *testing.T) {
	populateGraph(t)
	query := `
		{
			you(id:0x01) {
			}

			me(id: 0x02) {
			}
		}
	`
	js := processToFastJSON(t, query)
	require.JSONEq(t,
		`{}`,
		js)
}

func TestUseVarsMultiCascade(t *testing.T) {
	populateGraph(t)
	query := `
		{
			var(id:0x01) {
				L AS friend {
				 B AS friend
				}
			}

			me(var:[L, B]) {
				name
			}
		}
	`
	js := processToFastJSON(t, query)
	require.JSONEq(t,
		`{"me":[{"name":"Michonne"},{"name":"Rick Grimes"},{"name":"Glenn Rhee"}, {"name":"Andrea"}]}`,
		js)
}

func TestUseVarsMultiOrder(t *testing.T) {
	populateGraph(t)
	query := `
		{
			var(id:0x01) {
				L AS friend(first:2, orderasc: dob)
			}

			var(id:0x01) {
				G AS friend(first:2, offset:2, orderasc: dob)
			}

			friend1(var:L) {
				name
			}

			friend2(var:G) {
				name
			}
		}
	`
	js := processToFastJSON(t, query)
	require.JSONEq(t,
		`{"friend1":[{"name":"Daryl Dixon"}, {"name":"Andrea"}],"friend2":[{"name":"Rick Grimes"},{"name":"Glenn Rhee"}]}`,
		js)
}

func TestUseVarsFilterVarReuse1(t *testing.T) {
	populateGraph(t)
	query := `
		{
			friend(id:0x01) {
				friend {
					L as friend {
						name
						friend @filter(id(L)) {
							name
						}
					}
				}
			}
		}
	`
	js := processToFastJSON(t, query)
	require.JSONEq(t,
		`{"friend":[{"friend":[{"friend":[{"name":"Michonne", "friend":[{"name":"Glenn Rhee"}]}]}, {"friend":[{"name":"Glenn Rhee"}]}]}]}`,
		js)
}

func TestUseVarsFilterVarReuse2(t *testing.T) {
	populateGraph(t)
	query := `
		{
			friend(func:anyof(name, "Michonne Andrea Glenn")) {
				friend {
				 L as friend {
					 name
					 friend @filter(id(L)) {
						name
					}
				}
			}
		}
	}
	`
	js := processToFastJSON(t, query)
	require.JSONEq(t,
		`{"friend":[{"friend":[{"friend":[{"name":"Michonne", "friend":[{"name":"Glenn Rhee"}]}]}, {"friend":[{"name":"Glenn Rhee"}]}]}]}`,
		js)
}

func TestUseVarsFilterVarReuse3(t *testing.T) {
	populateGraph(t)
	query := `
		{
			var(id:0x01) {
				fr AS friend(first:2, offset:2, orderasc: dob)
			}

			friend(id:0x01) {
				L as friend {
					friend {
						name
						friend @filter(id(L) and id(fr)) {
							name
						}
					}
				}
			}
		}
	`
	js := processToFastJSON(t, query)
	require.JSONEq(t,
		`{"friend":[{"friend":[{"friend":[{"name":"Michonne", "friend":[{"name":"Rick Grimes"},{"name":"Glenn Rhee"}]}]}, {"friend":[{"name":"Glenn Rhee"}]}]}]}`,
		js)
}

func TestShortestPath_NoPath(t *testing.T) {
	populateGraph(t)
	query := `
		{
			A as shortest(from:0x01, to:101) {
				path
				follow
			}

			me(var: A) {
				name
			}
		}`
	js := processToFastJSON(t, query)
	require.JSONEq(t,
		`{}`,
		js)
}

func TestShortestPath(t *testing.T) {
	populateGraph(t)
	query := `
		{
			A as shortest(from:0x01, to:31) {
				friend 
			}

			me(var: A) {
				name
			}
		}`
	js := processToFastJSON(t, query)
	require.JSONEq(t,
		`{"me":[{"name":"Michonne"},{"name":"Andrea"}]}`,
		js)
}

func TestShortestPath2(t *testing.T) {
	populateGraph(t)
	query := `
		{
			A as shortest(from:0x01, to:1000) {
				path 
			}

			me(var: A) {
				name
			}
		}`
	js := processToFastJSON(t, query)
	require.JSONEq(t,
		`{"me":[{"name":"Michonne"},{"name":"Andrea"},{"name":"Alice"}]}`,
		js)
}

func TestShortestPath3(t *testing.T) {
	populateGraph(t)
	query := `
		{
			A as shortest(from:1, to:1003) {
				path 
			}

			me(var: A) {
				name
			}
		}`
	js := processToFastJSON(t, query)
	require.JSONEq(t,
		`{"me":[{"name":"Michonne"},{"name":"Andrea"},{"name":"Alice"},{"name":"Matt"},{"name":"John"}]}`,
		js)
}

func TestShortestPath4(t *testing.T) {
	populateGraph(t)
	query := `
		{
			A as shortest(from:1, to:1003) {
				path 
				follow
			}

			me(var: A) {
				name
			}
		}`
	js := processToFastJSON(t, query)
	require.JSONEq(t,
		`{"me":[{"name":"Michonne"},{"name":"Andrea"},{"name":"Bob"},{"name":"John"}]}`,
		js)
}

func TestShortestPath_filter(t *testing.T) {
	populateGraph(t)
	query := `
		{
			A as shortest(from:1, to:1002) {
				path @filter(not anyof(name, "alice"))
				follow
			}

			me(var: A) {
				name
			}
		}`
	js := processToFastJSON(t, query)
	require.JSONEq(t,
		`{"me":[{"name":"Michonne"},{"name":"Andrea"},{"name":"Bob"},{"name":"Matt"}]}`,
		js)
}

func TestShortestPath_filter2(t *testing.T) {
	populateGraph(t)
	query := `
		{
			A as shortest(from:1, to:1002) {
				path @filter(not anyof(name, "alice"))
				follow @filter(not anyof(name, "bob"))
			}

			me(var: A) {
				name
			}
		}`
	js := processToFastJSON(t, query)
	require.JSONEq(t,
		`{}`,
		js)
}

func TestUseVarsFilterMultiId(t *testing.T) {
	populateGraph(t)
	query := `
		{
			var(id:0x01) {
				L AS friend {
					friend
				}
			}

			var(id:31) {
				G AS friend
			}

			friend(func:anyof(name, "Michonne Andrea Glenn")) @filter(id(G, L)) {
				name
			}
		}
	`
	js := processToFastJSON(t, query)
	require.JSONEq(t,
		`{"friend":[{"name":"Glenn Rhee"},{"name":"Andrea"}]}`,
		js)
}

func TestUseVarsMultiFilterId(t *testing.T) {
	populateGraph(t)
	query := `
		{
			var(id:0x01) {
				L AS friend
			}

			var(id:31) {
				G AS friend
			}

			friend(var:L) @filter(id(G)) {
				name
			}
		}
	`
	js := processToFastJSON(t, query)
	require.JSONEq(t,
		`{"friend":[{"name":"Glenn Rhee"}]}`,
		js)
}

func TestUseVarsCascade(t *testing.T) {
	populateGraph(t)
	query := `
		{
			var(id:0x01) {
				L AS friend {
				  friend
				}
			}

			me(var:L) {
				name
			}
		}
	`
	js := processToFastJSON(t, query)
	require.JSONEq(t,
		`{"me":[{"name":"Rick Grimes"}, {"name":"Andrea"} ]}`,
		js)
}

func TestUseVars(t *testing.T) {
	populateGraph(t)
	query := `
		{
			var(id:0x01) {
				L AS friend
			}

			me(var : L) {
				name
			}
		}
	`
	js := processToFastJSON(t, query)
	require.JSONEq(t,
		`{"me":[{"name":"Rick Grimes"},{"name":"Glenn Rhee"},{"name":"Daryl Dixon"},{"name":"Andrea"}]}`,
		js)
}

func TestGetUIDCount(t *testing.T) {
	populateGraph(t)
	query := `
		{
			me(id:0x01) {
				name
				_uid_
				gender
				alive
				count(friend)
			}
		}
	`
	js := processToFastJSON(t, query)
	require.JSONEq(t,
		`{"me":[{"_uid_":"0x1","alive":true,"friend":[{"count":5}],"gender":"female","name":"Michonne"}]}`,
		js)
}

func TestDebug1(t *testing.T) {
	populateGraph(t)

	// Alright. Now we have everything set up. Let's create the query.
	query := `
		{
			me(id:0x01) {
				name
				gender
				alive
				count(friend)
			}
		}
	`
	res, err := gql.Parse(query)
	require.NoError(t, err)

	var l Latency
	ctx := context.Background()
	ctx = context.WithValue(ctx, "debug", "true")
	sgl, err := ProcessQuery(ctx, res, &l)
	require.NoError(t, err)

	var buf bytes.Buffer
	require.NoError(t, ToJson(&l, sgl, &buf))

	var mp map[string]interface{}
	require.NoError(t, json.Unmarshal([]byte(buf.Bytes()), &mp))

	resp := mp["me"]
	uid := resp.([]interface{})[0].(map[string]interface{})["_uid_"].(string)
	require.EqualValues(t, "0x1", uid)

	latency := mp["server_latency"]
	require.NotNil(t, latency)
	_, ok := latency.(map[string]interface{})
	require.True(t, ok)
}

func TestDebug2(t *testing.T) {
	populateGraph(t)

	query := `
		{
			me(id:0x01) {
				name
				gender
				alive
				count(friend)
			}
		}
	`

	js := processToFastJSON(t, query)
	var mp map[string]interface{}
	require.NoError(t, json.Unmarshal([]byte(js), &mp))

	resp := mp["me"]
	uid, ok := resp.([]interface{})[0].(map[string]interface{})["_uid_"].(string)
	require.False(t, ok, "No uid expected but got one %s", uid)
}

func TestCount(t *testing.T) {
	populateGraph(t)

	// Alright. Now we have everything set up. Let's create the query.
	query := `
		{
			me(id:0x01) {
				name
				gender
				alive
				count(friend)
			}
		}
	`

	js := processToFastJSON(t, query)
	require.JSONEq(t,
		`{"me":[{"alive":true,"friend":[{"count":5}],"gender":"female","name":"Michonne"}]}`,
		js)
}

func TestCountError1(t *testing.T) {
	// Alright. Now we have everything set up. Let's create the query.
	query := `
		{
			me(id: 0x01) {
				count(friend {
					name
				})
				name
				gender
				alive
			}
		}
	`
	_, err := gql.Parse(query)
	require.Error(t, err)
}

func TestCountError2(t *testing.T) {
	// Alright. Now we have everything set up. Let's create the query.
	query := `
		{
			me(id: 0x01) {
				count(friend {
					c {
						friend
					}
				})
				name
				gender
				alive
			}
		}
	`
	_, err := gql.Parse(query)
	require.Error(t, err)
}

func TestCountError3(t *testing.T) {
	// Alright. Now we have everything set up. Let's create the query.
	query := `
		{
			me(id: 0x01) {
				count(friend
				name
				gender
				alive
			}
		}
	`
	_, err := gql.Parse(query)
	require.Error(t, err)
}

func TestMin(t *testing.T) {
	populateGraph(t)
	// Alright. Now we have everything set up. Let's create the query.
	query := `
                {
                        me(id:0x01) {
                                name
                                gender
                                alive
                                friend {
                                    min(dob)
                                }
                        }
                }
        `
	js := processToFastJSON(t, query)
	require.EqualValues(t,
		`{"me":[{"alive":true,"friend":[{"min(dob)":"1901-01-15"}],"gender":"female","name":"Michonne"}]}`,
		js)
}

func TestMinError1(t *testing.T) {
	populateGraph(t)
	// error: min could not performed on non-scalar-type
	query := `
                {
                        me(id:0x01) {
                                name
                                gender
                                alive
                                min(friend)
                        }
                }
        `
	res, err := gql.Parse(query)
	require.NoError(t, err)

	var l Latency
	_, queryErr := ProcessQuery(context.Background(), res, &l)
	require.NotNil(t, queryErr)
}

func TestMinError2(t *testing.T) {
	populateGraph(t)
	// error: min should not have children
	query := `
                {
                        me(id:0x01) {
                                name
                                gender
                                alive
                                min(friend) {
                                    name
                                }
                        }
                }
        `
	res, err := gql.Parse(query)
	require.NoError(t, err)

	var l Latency
	_, queryErr := ProcessQuery(context.Background(), res, &l)
	require.NotNil(t, queryErr)
}

func TestMax(t *testing.T) {
	populateGraph(t)
	// Alright. Now we have everything set up. Let's create the query.
	query := `
                {
                        me(id:0x01) {
                                name
                                gender
                                alive
                                friend {
                                    max(dob)
                                }
                        }
                }
        `
	js := processToFastJSON(t, query)
	require.EqualValues(t,
		`{"me":[{"alive":true,"friend":[{"max(dob)":"1910-01-02"}],"gender":"female","name":"Michonne"}]}`,
		js)
}

func TestMaxError1(t *testing.T) {
	populateGraph(t)
	// error: aggregator 'max' should not have filters on its own
	query := `
                {
                        me(id:0x01) {
                                name
                                gender
                                alive
                                friend {
                                    max(dob @filter(gt("dob", "1910-01-02")))
                                }
                        }
                }
        `
	_, err := gql.Parse(query)
	require.NotNil(t, err)
}

func TestSum(t *testing.T) {
	populateGraph(t)
	// Alright. Now we have everything set up. Let's create the query.
	query := `
                {
                        me(id:0x01) {
                                name
                                gender
                                alive
                                friend {
                                    sum(shadow_deep)
                                }
                        }
                }
        `
	js := processToFastJSON(t, query)
	require.EqualValues(t,
		`{"me":[{"alive":true,"friend":[{"sum(shadow_deep)":18}],"gender":"female","name":"Michonne"}]}`,
		js)
}

func TestSumError1(t *testing.T) {
	populateGraph(t)
	// error: sum could only be applied on int/float
	query := `
                {
                        me(id:0x01) {
                                name
                                gender
                                alive
                                friend {
                                    sum(name)
                                }
                        }
                }
        `
	res, err := gql.Parse(query)
	require.NoError(t, err)

	var l Latency
	_, queryErr := ProcessQuery(context.Background(), res, &l)
	require.NotNil(t, queryErr)
}

func TestToSubgraphInvalidFnName(t *testing.T) {
	query := `
                {
                        me(func:invalidfn1(name, "some cool name")) {
                                name
                                gender
                                alive
                        }
                }
        `
	res, err := gql.Parse(query)
	require.NoError(t, err)

	ctx := context.Background()
	_, err = ToSubGraph(ctx, res.Query[0])
	require.Error(t, err)
}

func TestToSubgraphInvalidFnName2(t *testing.T) {
	query := `
                {
                        me(func:anyof(name, "some cool name")) {
                                name
                                friend @filter(invalidfn2(name, "some name")) {
                                       name
                                }
                        }
                }
        `
	res, err := gql.Parse(query)
	require.NoError(t, err)

	ctx := context.Background()
	_, err = ToSubGraph(ctx, res.Query[0])
	require.Error(t, err)
}

func TestToSubgraphInvalidFnName3(t *testing.T) {
	query := `
                {
                        me(func:anyof(name, "some cool name")) {
                                name
                                friend @filter(anyof(name, "Andrea") or
                                               invalidfn3(name, "Andrea Rhee")){
                                        name
                                }
                        }
                }
        `
	res, err := gql.Parse(query)
	require.NoError(t, err)

	ctx := context.Background()
	_, err = ToSubGraph(ctx, res.Query[0])
	require.Error(t, err)
}

func TestToSubgraphInvalidFnName4(t *testing.T) {
	query := `
                {
                        f AS var(func:invalidfn4("name", "Michonne Rick Glenn")) {
                                name
                        }
                        you(func:anyof(name, "Michonne")) {
                                friend @filter(id(f)) {
                                        name
                                }
                        }
                }
        `
	res, err := gql.Parse(query)
	require.NoError(t, err)

	ctx := context.Background()
	_, err = ToSubGraph(ctx, res.Query[0])
	require.Error(t, err)
}

func TestToSubgraphInvalidArgs1(t *testing.T) {
	query := `
                {
                        me(id:0x01) {
                                name
                                gender
                                friend(disorderasc: dob) @filter(leq("dob", "1909-03-20")) {
                                        name
                                }
                        }
                }
        `
	res, err := gql.Parse(query)
	require.NoError(t, err)

	ctx := context.Background()
	_, err = ToSubGraph(ctx, res.Query[0])
	require.Error(t, err)
}

func TestToSubgraphInvalidArgs2(t *testing.T) {
	query := `
                {
                        me(id:0x01) {
                                name
                                gender
                                friend(offset:1, invalidorderasc:1) @filter(anyof("name", "Andrea")) {
                                        name
                                }
                        }
                }
        `
	res, err := gql.Parse(query)
	require.NoError(t, err)

	ctx := context.Background()
	_, err = ToSubGraph(ctx, res.Query[0])
	require.Error(t, err)
}

func TestProcessGraph(t *testing.T) {
	populateGraph(t)
	// Alright. Now we have everything set up. Let's create the query.
	query := `
		{
			me(id: 0x01) {
				friend {
					name
				}
				name
				gender
				alive
			}
		}
	`
	res, err := gql.Parse(query)
	require.NoError(t, err)

	ctx := context.Background()
	sg, err := ToSubGraph(ctx, res.Query[0])
	require.NoError(t, err)

	ch := make(chan error)
	go ProcessGraph(ctx, sg, nil, ch)
	err = <-ch
	require.NoError(t, err)

	require.EqualValues(t, childAttrs(sg), []string{"friend", "name", "gender", "alive"})
	require.EqualValues(t, childAttrs(sg.Children[0]), []string{"name"})

	child := sg.Children[0]
	require.EqualValues(t,
		[][]uint64{
			[]uint64{23, 24, 25, 31, 101},
		}, algo.ToUintsListForTest(child.uidMatrix))

	require.EqualValues(t, []string{"name"}, childAttrs(child))

	child = child.Children[0]
	require.EqualValues(t,
		[]string{"Rick Grimes", "Glenn Rhee", "Daryl Dixon", "Andrea", ""},
		taskValues(t, child.values))

	require.EqualValues(t, []string{"Michonne"},
		taskValues(t, sg.Children[1].values))
	require.EqualValues(t, []string{"female"},
		taskValues(t, sg.Children[2].values))
}

func TestToFastJSON(t *testing.T) {
	populateGraph(t)
	// Alright. Now we have everything set up. Let's create the query.
	query := `
		{
			me(id:0x01) {
				name
				gender
				alive
				friend {
					name
				}
			}
		}
	`

	js := processToFastJSON(t, query)
	require.JSONEq(t,
		`{"me":[{"alive":true,"friend":[{"name":"Rick Grimes"},{"name":"Glenn Rhee"},{"name":"Daryl Dixon"},{"name":"Andrea"}],"gender":"female","name":"Michonne"}]}`,
		js)
}

func TestFieldAlias(t *testing.T) {
	populateGraph(t)

	// Alright. Now we have everything set up. Let's create the query.
	query := `
		{
			me(id:0x01) {
				MyName:name
				gender
				alive
				Buddies:friend {
					BudName:name
				}
			}
		}
	`

	js := processToFastJSON(t, query)
	require.JSONEq(t,
		`{"me":[{"alive":true,"Buddies":[{"BudName":"Rick Grimes"},{"BudName":"Glenn Rhee"},{"BudName":"Daryl Dixon"},{"BudName":"Andrea"}],"gender":"female","MyName":"Michonne"}]}`,
		string(js))
}

func TestFieldAliasProto(t *testing.T) {
	populateGraph(t)

	// Alright. Now we have everything set up. Let's create the query.
	query := `
		{
			me(id:0x01) {
				MyName:name
				gender
				alive
				Buddies:friend {
					BudName:name
				}
			}
		}
	`
	pb := processToPB(t, query, false)
	expectedPb := `attribute: "_root_"
children: <
  attribute: "me"
  properties: <
    prop: "MyName"
    value: <
      str_val: "Michonne"
    >
  >
  properties: <
    prop: "gender"
    value: <
      str_val: "female"
    >
  >
  properties: <
    prop: "alive"
    value: <
      bool_val: true
    >
  >
  children: <
    attribute: "Buddies"
    properties: <
      prop: "BudName"
      value: <
        str_val: "Rick Grimes"
      >
    >
  >
  children: <
    attribute: "Buddies"
    properties: <
      prop: "BudName"
      value: <
        str_val: "Glenn Rhee"
      >
    >
  >
  children: <
    attribute: "Buddies"
    properties: <
      prop: "BudName"
      value: <
        str_val: "Daryl Dixon"
      >
    >
  >
  children: <
    attribute: "Buddies"
    properties: <
      prop: "BudName"
      value: <
        str_val: "Andrea"
      >
    >
  >
>
`
	require.EqualValues(t,
		expectedPb,
		proto.MarshalTextString(pb))
}

func TestToFastJSONFilter(t *testing.T) {
	populateGraph(t)
	query := `
		{
			me(id:0x01) {
				name
				gender
				friend @filter(anyof(name, "Andrea SomethingElse")) {
					name
				}
			}
		}
	`

	js := processToFastJSON(t, query)
	require.EqualValues(t,
		`{"me":[{"friend":[{"name":"Andrea"}],"gender":"female","name":"Michonne"}]}`,
		js)
}

func TestToFastJSONFilterMissBrac(t *testing.T) {
	populateGraph(t)
	query := `
		{
			me(id:0x01) {
				name
				gender
				friend @filter(anyof(name, "Andrea SomethingElse") {
					name
				}
			}
		}
	`
	_, err := gql.Parse(query)
	require.Error(t, err)
}

func TestToFastJSONFilterAllOf(t *testing.T) {
	populateGraph(t)
	query := `
		{
			me(id:0x01) {
				name
				gender
				friend @filter(allof("name", "Andrea SomethingElse")) {
					name
				}
			}
		}
	`

	js := processToFastJSON(t, query)
	require.EqualValues(t,
		`{"me":[{"gender":"female","name":"Michonne"}]}`, js)
}

func TestToFastJSONFilterUID(t *testing.T) {
	populateGraph(t)
	query := `
		{
			me(id:0x01) {
				name
				gender
				friend @filter(anyof(name, "Andrea")) {
					_uid_
				}
			}
		}
	`

	js := processToFastJSON(t, query)
	require.EqualValues(t,
		`{"me":[{"friend":[{"_uid_":"0x1f"}],"gender":"female","name":"Michonne"}]}`,
		js)
}

func TestToFastJSONFilterOrUID(t *testing.T) {
	populateGraph(t)
	query := `
		{
			me(id:0x01) {
				name
				gender
				friend @filter(anyof(name, "Andrea") or anyof(name, "Andrea Rhee")) {
					_uid_
					name
				}
			}
		}
	`

	js := processToFastJSON(t, query)
	require.EqualValues(t,
		`{"me":[{"friend":[{"_uid_":"0x18","name":"Glenn Rhee"},{"_uid_":"0x1f","name":"Andrea"}],"gender":"female","name":"Michonne"}]}`,
		js)
}

func TestToFastJSONFilterOrCount(t *testing.T) {
	populateGraph(t)
	query := `
		{
			me(id:0x01) {
				name
				gender
				count(friend @filter(anyof(name, "Andrea") or anyof(name, "Andrea Rhee")))
				friend @filter(anyof(name, "Andrea")) {
					name
				}
			}
		}
	`

	js := processToFastJSON(t, query)
	require.JSONEq(t,
		`{"me":[{"friend":[{"count":2}, {"name":"Andrea"}],"gender":"female","name":"Michonne"}]}`,
		js)
}

func TestToFastJSONFilterOrFirst(t *testing.T) {
	populateGraph(t)
	query := `
		{
			me(id:0x01) {
				name
				gender
				friend(first:2) @filter(anyof(name, "Andrea") or anyof(name, "Glenn SomethingElse") or anyof(name, "Daryl")) {
					name
				}
			}
		}
	`

	js := processToFastJSON(t, query)
	require.JSONEq(t,
		`{"me":[{"friend":[{"name":"Glenn Rhee"},{"name":"Daryl Dixon"}],"gender":"female","name":"Michonne"}]}`,
		js)
}

func TestToFastJSONFilterOrOffset(t *testing.T) {
	populateGraph(t)
	query := `
		{
			me(id:0x01) {
				name
				gender
				friend(offset:1) @filter(anyof(name, "Andrea") or anyof("name", "Glenn Rhee") or anyof("name", "Daryl Dixon")) {
					name
				}
			}
		}
	`

	js := processToFastJSON(t, query)
	require.JSONEq(t,
		`{"me":[{"friend":[{"name":"Daryl Dixon"},{"name":"Andrea"}],"gender":"female","name":"Michonne"}]}`,
		js)
}

func TestToFastJSONFilterGeq(t *testing.T) {
	populateGraph(t)
	query := `
		{
			me(id:0x01) {
				name
				gender
				friend @filter(geq("dob", "1909-05-05")) {
					name
				}
			}
		}
	`

	js := processToFastJSON(t, query)
	require.JSONEq(t,
		`{"me":[{"friend":[{"name":"Rick Grimes"},{"name":"Glenn Rhee"}],"gender":"female","name":"Michonne"}]}`,
		js)
}

func TestToFastJSONFilterGt(t *testing.T) {
	populateGraph(t)
	query := `
		{
			me(id:0x01) {
				name
				gender
				friend @filter(gt("dob", "1909-05-05")) {
					name
				}
			}
		}
	`

	js := processToFastJSON(t, query)
	require.JSONEq(t,
		`{"me":[{"friend":[{"name":"Rick Grimes"}],"gender":"female","name":"Michonne"}]}`,
		js)
}

func TestToFastJSONFilterLeq(t *testing.T) {
	populateGraph(t)
	query := `
		{
			me(id:0x01) {
				name
				gender
				friend @filter(leq("dob", "1909-01-10")) {
					name
				}
			}
		}
	`

	js := processToFastJSON(t, query)
	require.JSONEq(t,
		`{"me":[{"friend":[{"name":"Daryl Dixon"},{"name":"Andrea"}],"gender":"female","name":"Michonne"}]}`,
		js)
}

func TestToFastJSONFilterLt(t *testing.T) {
	populateGraph(t)
	query := `
		{
			me(id:0x01) {
				name
				gender
				friend @filter(lt("dob", "1909-01-10")) {
					name
				}
			}
		}
	`

	js := processToFastJSON(t, query)
	require.JSONEq(t,
		`{"me":[{"friend":[{"name":"Andrea"}],"gender":"female","name":"Michonne"}]}`,
		js)
}

func TestToFastJSONFilterEqualNoHit(t *testing.T) {
	populateGraph(t)
	query := `
		{
			me(id:0x01) {
				name
				gender
				friend @filter(eq("dob", "1909-03-20")) {
					name
				}
			}
		}
	`

	js := processToFastJSON(t, query)
	require.JSONEq(t,
		`{"me":[{"gender":"female","name":"Michonne"}]}`,
		js)
}

func TestToFastJSONFilterEqual(t *testing.T) {
	populateGraph(t)
	query := `
		{
			me(id:0x01) {
				name
				gender
				friend @filter(eq("dob", "1909-01-10")) {
					name
				}
			}
		}
	`

	js := processToFastJSON(t, query)
	require.JSONEq(t,
		`{"me":[{"friend":[{"name":"Daryl Dixon"}], "gender":"female","name":"Michonne"}]}`,
		js)
}

func TestToFastJSONFilterLeqOrder(t *testing.T) {
	populateGraph(t)
	query := `
		{
			me(id:0x01) {
				name
				gender
				friend(orderasc: dob) @filter(leq("dob", "1909-03-20")) {
					name
				}
			}
		}
	`

	js := processToFastJSON(t, query)
	require.JSONEq(t,
		`{"me":[{"friend":[{"name":"Andrea"},{"name":"Daryl Dixon"}],"gender":"female","name":"Michonne"}]}`,
		js)
}

func TestToFastJSONFilterGeqNoResult(t *testing.T) {
	populateGraph(t)
	query := `
		{
			me(id:0x01) {
				name
				gender
				friend @filter(geq("dob", "1999-03-20")) {
					name
				}
			}
		}
	`

	js := processToFastJSON(t, query)
	require.JSONEq(t,
		`{"me":[{"gender":"female","name":"Michonne"}]}`, js)
}

// No filter. Just to test first and offset.
func TestToFastJSONFirstOffset(t *testing.T) {
	populateGraph(t)
	query := `
		{
			me(id:0x01) {
				name
				gender
				friend(offset:1, first:1) {
					name
				}
			}
		}
	`

	js := processToFastJSON(t, query)
	require.JSONEq(t,
		`{"me":[{"friend":[{"name":"Glenn Rhee"}],"gender":"female","name":"Michonne"}]}`,
		js)
}

func TestToFastJSONFilterOrFirstOffset(t *testing.T) {
	populateGraph(t)
	query := `
		{
			me(id:0x01) {
				name
				gender
				friend(offset:1, first:1) @filter(anyof("name", "Andrea") or anyof("name", "SomethingElse Rhee") or anyof("name", "Daryl Dixon")) {
					name
				}
			}
		}
	`

	js := processToFastJSON(t, query)
	require.JSONEq(t,
		`{"me":[{"friend":[{"name":"Daryl Dixon"}],"gender":"female","name":"Michonne"}]}`,
		js)
}

func TestToFastJSONFilterLeqFirstOffset(t *testing.T) {
	populateGraph(t)
	query := `
		{
			me(id:0x01) {
				name
				gender
				friend(offset:1, first:1) @filter(leq("dob", "1909-03-20")) {
					name
				}
			}
		}
	`

	js := processToFastJSON(t, query)
	require.JSONEq(t,
		`{"me":[{"friend":[{"name":"Andrea"}],"gender":"female","name":"Michonne"}]}`,
		js)
}

func TestToFastJSONFilterOrFirstOffsetCount(t *testing.T) {
	populateGraph(t)
	query := `
		{
			me(id:0x01) {
				name
				gender
				count(friend(offset:1, first:1) @filter(anyof("name", "Andrea") or anyof("name", "SomethingElse Rhee") or anyof("name", "Daryl Dixon"))) 
			}
		}
	`

	js := processToFastJSON(t, query)
	require.JSONEq(t,
		`{"me":[{"friend":[{"count":1}],"gender":"female","name":"Michonne"}]}`,
		js)
}

func TestToFastJSONFilterOrFirstNegative(t *testing.T) {
	populateGraph(t)
	// When negative first/count is specified, we ignore offset and returns the last
	// few number of items.
	query := `
		{
			me(id:0x01) {
				name
				gender
				friend(first:-1, offset:0) @filter(anyof("name", "Andrea") or anyof("name", "Glenn Rhee") or anyof("name", "Daryl Dixon")) {
					name
				}
			}
		}
	`

	js := processToFastJSON(t, query)
	require.JSONEq(t,
		`{"me":[{"friend":[{"name":"Andrea"}],"gender":"female","name":"Michonne"}]}`,
		js)
}

func TestToFastJSONFilterNot1(t *testing.T) {
	populateGraph(t)
	query := `
		{
			me(id:0x01) {
				name
				gender
				friend @filter(not anyof("name", "Andrea rick")) {
					name
				}
			}
		}
	`

	js := processToFastJSON(t, query)
	require.JSONEq(t,
		`{"me":[{"gender":"female","name":"Michonne","friend":[{"name":"Glenn Rhee"},{"name":"Daryl Dixon"}]}]}`, js)
}

func TestToFastJSONFilterNot2(t *testing.T) {
	populateGraph(t)
	query := `
		{
			me(id:0x01) {
				name
				gender
				friend @filter(not anyof("name", "Andrea") and anyof(name, "Glenn Andrea")) {
					name
				}
			}
		}
	`

	js := processToFastJSON(t, query)
	require.JSONEq(t,
		`{"me":[{"gender":"female","name":"Michonne","friend":[{"name":"Glenn Rhee"}]}]}`, js)
}

func TestToFastJSONFilterNot3(t *testing.T) {
	populateGraph(t)
	query := `
		{
			me(id:0x01) {
				name
				gender
				friend @filter(not (anyof("name", "Andrea") or anyof(name, "Glenn Rick Andrea"))) {
					name
				}
			}
		}
	`

	js := processToFastJSON(t, query)
	require.JSONEq(t,
		`{"me":[{"gender":"female","name":"Michonne","friend":[{"name":"Daryl Dixon"}]}]}`, js)
}

func TestToFastJSONFilterAnd(t *testing.T) {
	populateGraph(t)
	query := `
		{
			me(id:0x01) {
				name
				gender
				friend @filter(anyof("name", "Andrea") and anyof("name", "SomethingElse Rhee")) {
					name
				}
			}
		}
	`

	js := processToFastJSON(t, query)
	require.EqualValues(t,
		`{"me":[{"gender":"female","name":"Michonne"}]}`, js)
}

func TestToFastJSONReverse(t *testing.T) {
	populateGraph(t)
	query := `
		{
			me(id:0x18) {
				name
				~friend {
					name
					gender
			  	alive
				}
			}
		}
	`
	js := processToFastJSON(t, query)
	require.JSONEq(t,
		`{"me":[{"name":"Glenn Rhee","~friend":[{"alive":true,"gender":"female","name":"Michonne"},{"name":"Andrea"}]}]}`,
		js)
}

func TestToFastJSONReverseFilter(t *testing.T) {
	populateGraph(t)
	query := `
		{
			me(id:0x18) {
				name
				~friend @filter(allof("name", "Andrea")) {
					name
					gender
			  	alive
				}
			}
		}
	`
	js := processToFastJSON(t, query)
	require.JSONEq(t,
		`{"me":[{"name":"Glenn Rhee","~friend":[{"name":"Andrea"}]}]}`,
		js)
}

func TestToFastJSONReverseDelSet(t *testing.T) {
	populateGraph(t)
	delEdgeToUID(t, "friend", 1, 24)  // Delete Michonne.
	delEdgeToUID(t, "friend", 23, 24) // Ignored.
	addEdgeToUID(t, "friend", 25, 24) // Add Daryl.

	query := `
		{
			me(id:0x18) {
				name
				~friend {
					name
					gender
			  	alive
				}
			}
		}
	`
	js := processToFastJSON(t, query)
	require.JSONEq(t,
		`{"me":[{"name":"Glenn Rhee","~friend":[{"name":"Daryl Dixon"},{"name":"Andrea"}]}]}`,
		js)
}

func TestToFastJSONReverseDelSetCount(t *testing.T) {
	populateGraph(t)
	delEdgeToUID(t, "friend", 1, 24)  // Delete Michonne.
	delEdgeToUID(t, "friend", 23, 24) // Ignored.
	addEdgeToUID(t, "friend", 25, 24) // Add Daryl.

	query := `
		{
			me(id:0x18) {
				name
				count(~friend)
			}
		}
	`
	js := processToFastJSON(t, query)
	require.JSONEq(t,
		`{"me":[{"name":"Glenn Rhee","~friend":[{"count":2}]}]}`,
		js)
}

func getProperty(properties []*graph.Property, prop string) *graph.Value {
	for _, p := range properties {
		if p.Prop == prop {
			return p.Value
		}
	}
	return nil
}

func TestToProto(t *testing.T) {
	populateGraph(t)
	query := `
		{
			me(id:0x1) {
				_xid_
				name
				gender
				alive
				friend {
					name
				}
				friend {
				}
			}
		}
  `
	pb := processToPB(t, query, true)
	require.EqualValues(t,
		`attribute: "_root_"
children: <
  uid: 1
  xid: "mich"
  attribute: "me"
  properties: <
    prop: "name"
    value: <
      str_val: "Michonne"
    >
  >
  properties: <
    prop: "gender"
    value: <
      str_val: "female"
    >
  >
  properties: <
    prop: "alive"
    value: <
      bool_val: true
    >
  >
  children: <
    uid: 23
    attribute: "friend"
    properties: <
      prop: "name"
      value: <
        str_val: "Rick Grimes"
      >
    >
  >
  children: <
    uid: 24
    attribute: "friend"
    properties: <
      prop: "name"
      value: <
        str_val: "Glenn Rhee"
      >
    >
  >
  children: <
    uid: 25
    attribute: "friend"
    properties: <
      prop: "name"
      value: <
        str_val: "Daryl Dixon"
      >
    >
  >
  children: <
    uid: 31
    attribute: "friend"
    properties: <
      prop: "name"
      value: <
        str_val: "Andrea"
      >
    >
  >
  children: <
    uid: 101
    attribute: "friend"
  >
>
`, proto.MarshalTextString(pb))

}

func TestToProtoFilter(t *testing.T) {
	populateGraph(t)
	// Alright. Now we have everything set up. Let's create the query.
	query := `
		{
			me(id:0x01) {
				name
				gender
				friend @filter(anyof("name", "Andrea")) {
					name
				}
			}
		}
	`

	pb := processToPB(t, query, false)
	expectedPb := `attribute: "_root_"
children: <
  attribute: "me"
  properties: <
    prop: "name"
    value: <
      str_val: "Michonne"
    >
  >
  properties: <
    prop: "gender"
    value: <
      str_val: "female"
    >
  >
  children: <
    attribute: "friend"
    properties: <
      prop: "name"
      value: <
        str_val: "Andrea"
      >
    >
  >
>
`
	require.EqualValues(t, expectedPb, proto.MarshalTextString(pb))
}

func TestToProtoFilterOr(t *testing.T) {
	populateGraph(t)
	// Alright. Now we have everything set up. Let's create the query.
	query := `
		{
			me(id:0x01) {
				name
				gender
				friend @filter(anyof("name", "Andrea") or anyof("name", "Glenn Rhee")) {
					name
				}
			}
		}
	`

	pb := processToPB(t, query, false)
	expectedPb := `attribute: "_root_"
children: <
  attribute: "me"
  properties: <
    prop: "name"
    value: <
      str_val: "Michonne"
    >
  >
  properties: <
    prop: "gender"
    value: <
      str_val: "female"
    >
  >
  children: <
    attribute: "friend"
    properties: <
      prop: "name"
      value: <
        str_val: "Glenn Rhee"
      >
    >
  >
  children: <
    attribute: "friend"
    properties: <
      prop: "name"
      value: <
        str_val: "Andrea"
      >
    >
  >
>
`
	require.EqualValues(t, expectedPb, proto.MarshalTextString(pb))
}

func TestToProtoFilterAnd(t *testing.T) {
	populateGraph(t)
	// Alright. Now we have everything set up. Let's create the query.
	query := `
		{
			me(id:0x01) {
				name
				gender
				friend @filter(anyof("name", "Andrea") and anyof("name", "Glenn Rhee")) {
					name
				}
			}
		}
	`

	pb := processToPB(t, query, false)
	expectedPb := `attribute: "_root_"
children: <
  attribute: "me"
  properties: <
    prop: "name"
    value: <
      str_val: "Michonne"
    >
  >
  properties: <
    prop: "gender"
    value: <
      str_val: "female"
    >
  >
>
`
	require.EqualValues(t, expectedPb, proto.MarshalTextString(pb))
}

// Test sorting / ordering by dob.
func TestToFastJSONOrder(t *testing.T) {
	populateGraph(t)
	query := `
		{
			me(id:0x01) {
				name
				gender
				friend(orderasc: dob) {
					name
					dob
				}
			}
		}
	`

	js := processToFastJSON(t, query)
	require.EqualValues(t,
		`{"me":[{"friend":[{"dob":"1901-01-15","name":"Andrea"},{"dob":"1909-01-10","name":"Daryl Dixon"},{"dob":"1909-05-05","name":"Glenn Rhee"},{"dob":"1910-01-02","name":"Rick Grimes"}],"gender":"female","name":"Michonne"}]}`,
		js)
}

// Test sorting / ordering by dob.
func TestToFastJSONOrderDesc(t *testing.T) {
	populateGraph(t)
	query := `
		{
			me(id:0x01) {
				name
				gender
				friend(orderdesc: dob) {
					name
					dob
				}
			}
		}
	`

	js := processToFastJSON(t, query)
	require.JSONEq(t,
		`{"me":[{"friend":[{"dob":"1910-01-02","name":"Rick Grimes"},{"dob":"1909-05-05","name":"Glenn Rhee"},{"dob":"1909-01-10","name":"Daryl Dixon"},{"dob":"1901-01-15","name":"Andrea"}],"gender":"female","name":"Michonne"}]}`,
		string(js))
}

// Test sorting / ordering by dob.
func TestToFastJSONOrderDesc_pawan(t *testing.T) {
	populateGraph(t)
	query := `
		{
			me(id:0x01) {
				name
				gender
				friend(orderdesc: film.film.initial_release_date) {
					name
					film.film.initial_release_date
				}
			}
		}
	`

	js := processToFastJSON(t, query)
	require.JSONEq(t,
		`{"me":[{"friend":[{"film.film.initial_release_date":"1929-01-10","name":"Daryl Dixon"},{"film.film.initial_release_date":"1909-05-05","name":"Glenn Rhee"},{"film.film.initial_release_date":"1900-01-02","name":"Rick Grimes"},{"film.film.initial_release_date":"1801-01-15","name":"Andrea"}],"gender":"female","name":"Michonne"}]}`,
		string(js))
}

// Test sorting / ordering by dob.
func TestToFastJSONOrderDedup(t *testing.T) {
	populateGraph(t)
	query := `
		{
			me(id:0x01) {
				name
				gender
				friend(orderasc: name) {
					name
					dob
				}
			}
		}
	`

	js := processToFastJSON(t, query)
	require.EqualValues(t,
		`{"me":[{"friend":[{"dob":"1901-01-15","name":"Andrea"},{"dob":"1909-01-10","name":"Daryl Dixon"},{"dob":"1909-05-05","name":"Glenn Rhee"},{"dob":"1910-01-02","name":"Rick Grimes"}],"gender":"female","name":"Michonne"}]}`,
		js)
}

// Test sorting / ordering by dob and count.
func TestToFastJSONOrderDescCount(t *testing.T) {
	populateGraph(t)
	query := `
		{
			me(id:0x01) {
				name
				gender
				count(friend @filter(anyof("name", "Rick")) (orderasc: dob)) 
			}
		}
	`

	js := processToFastJSON(t, query)
	require.JSONEq(t,
		`{"me":[{"friend":[{"count":1}],"gender":"female","name":"Michonne"}]}`,
		string(js))
}

// Test sorting / ordering by dob.
func TestToFastJSONOrderOffset(t *testing.T) {
	populateGraph(t)
	query := `
		{
			me(id:0x01) {
				name
				gender
				friend(orderasc: dob, offset: 2) {
					name
				}
			}
		}
	`

	js := processToFastJSON(t, query)
	require.JSONEq(t,
		`{"me":[{"friend":[{"name":"Glenn Rhee"},{"name":"Rick Grimes"}],"gender":"female","name":"Michonne"}]}`,
		js)
}

// Test sorting / ordering by dob.
func TestToFastJSONOrderOffsetCount(t *testing.T) {
	populateGraph(t)
	query := `
		{
			me(id:0x01) {
				name
				gender
				friend(orderasc: dob, offset: 2, first: 1) {
					name
				}
			}
		}
	`

	js := processToFastJSON(t, query)
	require.JSONEq(t,
		`{"me":[{"friend":[{"name":"Glenn Rhee"}],"gender":"female","name":"Michonne"}]}`,
		js)
}

// Mocking Subgraph and Testing fast-json with it.
func ageSg(uidMatrix []*task.List, srcUids *task.List, ages []uint32) *SubGraph {
	var as []*task.Value
	for _, a := range ages {
		bs := make([]byte, 4)
		binary.LittleEndian.PutUint32(bs, a)
		as = append(as, &task.Value{[]byte(bs), 2})
	}

	return &SubGraph{
		Attr:      "age",
		uidMatrix: uidMatrix,
		SrcUIDs:   srcUids,
		values:    as,
		Params:    params{isDebug: false, GetUID: true},
	}
}
func nameSg(uidMatrix []*task.List, srcUids *task.List, names []string) *SubGraph {
	var ns []*task.Value
	for _, n := range names {
		ns = append(ns, &task.Value{[]byte(n), 0})
	}
	return &SubGraph{
		Attr:      "name",
		uidMatrix: uidMatrix,
		SrcUIDs:   srcUids,
		values:    ns,
		Params:    params{isDebug: false, GetUID: true},
	}

}
func friendsSg(uidMatrix []*task.List, srcUids *task.List, friends []*SubGraph) *SubGraph {
	return &SubGraph{
		Attr:      "friend",
		uidMatrix: uidMatrix,
		SrcUIDs:   srcUids,
		Params:    params{isDebug: false, GetUID: true},
		Children:  friends,
	}
}
func rootSg(uidMatrix []*task.List, srcUids *task.List, names []string, ages []uint32) *SubGraph {
	nameSg := nameSg(uidMatrix, srcUids, names)
	ageSg := ageSg(uidMatrix, srcUids, ages)

	return &SubGraph{
		Children:  []*SubGraph{nameSg, ageSg},
		Params:    params{isDebug: false, GetUID: true},
		SrcUIDs:   srcUids,
		uidMatrix: uidMatrix,
	}
}

// Test sorting / ordering by dob.
func TestToProtoOrder(t *testing.T) {
	populateGraph(t)
	query := `
		{
			me(id:0x01) {
				name
				gender
				friend(orderasc: dob) {
					name
				}
			}
		}
	`

	pb := processToPB(t, query, false)
	expectedPb := `attribute: "_root_"
children: <
  attribute: "me"
  properties: <
    prop: "name"
    value: <
      str_val: "Michonne"
    >
  >
  properties: <
    prop: "gender"
    value: <
      str_val: "female"
    >
  >
  children: <
    attribute: "friend"
    properties: <
      prop: "name"
      value: <
        str_val: "Andrea"
      >
    >
  >
  children: <
    attribute: "friend"
    properties: <
      prop: "name"
      value: <
        str_val: "Daryl Dixon"
      >
    >
  >
  children: <
    attribute: "friend"
    properties: <
      prop: "name"
      value: <
        str_val: "Glenn Rhee"
      >
    >
  >
  children: <
    attribute: "friend"
    properties: <
      prop: "name"
      value: <
        str_val: "Rick Grimes"
      >
    >
  >
>
`
	require.EqualValues(t, expectedPb, proto.MarshalTextString(pb))
}

// Test sorting / ordering by dob.
func TestToProtoOrderCount(t *testing.T) {
	populateGraph(t)
	query := `
		{
			me(id:0x01) {
				name
				gender
				friend(orderasc: dob, first: 2) {
					name
				}
			}
		}
	`

	pb := processToPB(t, query, false)
	expectedPb := `attribute: "_root_"
children: <
  attribute: "me"
  properties: <
    prop: "name"
    value: <
      str_val: "Michonne"
    >
  >
  properties: <
    prop: "gender"
    value: <
      str_val: "female"
    >
  >
  children: <
    attribute: "friend"
    properties: <
      prop: "name"
      value: <
        str_val: "Andrea"
      >
    >
  >
  children: <
    attribute: "friend"
    properties: <
      prop: "name"
      value: <
        str_val: "Daryl Dixon"
      >
    >
  >
>
`
	require.EqualValues(t, expectedPb, proto.MarshalTextString(pb))
}

// Test sorting / ordering by dob.
func TestToProtoOrderOffsetCount(t *testing.T) {
	populateGraph(t)
	query := `
		{
			me(id:0x01) {
				name
				gender
				friend(orderasc: dob, first: 2, offset: 1) {
					name
				}
			}
		}
	`

	pb := processToPB(t, query, false)
	expectedPb := `attribute: "_root_"
children: <
  attribute: "me"
  properties: <
    prop: "name"
    value: <
      str_val: "Michonne"
    >
  >
  properties: <
    prop: "gender"
    value: <
      str_val: "female"
    >
  >
  children: <
    attribute: "friend"
    properties: <
      prop: "name"
      value: <
        str_val: "Daryl Dixon"
      >
    >
  >
  children: <
    attribute: "friend"
    properties: <
      prop: "name"
      value: <
        str_val: "Glenn Rhee"
      >
    >
  >
>
`
	require.EqualValues(t, expectedPb, proto.MarshalTextString(pb))
}

func TestSchema1(t *testing.T) {
	populateGraph(t)
	// Alright. Now we have everything set up. Let's create the query.
	query := `
		{
			person(id:0x01) {
				name
				age
				address
				alive
				survival_rate
				friend {
					name
					address
					age
				}
			}
		}
	`
	js := processToFastJSON(t, query)
	require.JSONEq(t,
		`{"person":[{"address":"31, 32 street, Jupiter","age":38,"alive":true,"friend":[{"address":"21, mark street, Mars","age":15,"name":"Rick Grimes"},{"name":"Glenn Rhee"},{"name":"Daryl Dixon"},{"name":"Andrea"}],"name":"Michonne","survival_rate":98.990000}]}`, js)
}

func TestMultiQuery(t *testing.T) {
	populateGraph(t)
	query := `
		{
			me(func:anyof("name", "Michonne")) {
				name
				gender
			}

			you(func:anyof("name", "Andrea")) {
				name
			}
		}
  `
	js := processToFastJSON(t, query)
	require.JSONEq(t, `{"me":[{"gender":"female","name":"Michonne"}], "you":[{"name":"Andrea"}]}`, js)
}

func TestMultiQueryError1(t *testing.T) {
	populateGraph(t)
	query := `
    {
			me(func:anyof("name", "Michonne")) {
        name
        gender

			you(func:anyof("name", "Andrea")) {
        name
      }
    }
  `
	_, err := gql.Parse(query)
	require.Error(t, err)
}

func TestMultiQueryError2(t *testing.T) {
	populateGraph(t)
	query := `
    {
      me(anyof("name", "Michonne")) {
        name
        gender
			}
		}

      you(anyof("name", "Andrea")) {
        name
      }
    }
  `
	_, err := gql.Parse(query)
	require.Error(t, err)
}

func TestGenerator(t *testing.T) {
	populateGraph(t)
	query := `
    {
			me(func:anyof("name", "Michonne")) {
        name
        gender
      }
    }
  `
	js := processToFastJSON(t, query)
	require.JSONEq(t, `{"me":[{"gender":"female","name":"Michonne"}]}`, js)
}

func TestGeneratorMultiRootMultiQueryRootVar(t *testing.T) {
	populateGraph(t)
	query := `
    {
			friend AS var(func:anyof("name", "Michonne Rick Glenn")) {
      	name
			}

			you(var:friend) {
				name
			}
    }
  `
	js := processToFastJSON(t, query)
	require.JSONEq(t, `{"you":[{"name":"Michonne"},{"name":"Rick Grimes"},{"name":"Glenn Rhee"}]}`, js)
}

func TestGeneratorMultiRootMultiQueryVarFilter(t *testing.T) {
	populateGraph(t)
	query := `
    {
			f AS var(func:anyof("name", "Michonne Rick Glenn")) {
      	name
			}

			you(func:anyof(name, "Michonne")) {
				friend @filter(id(f)) {
					name
				}
			}
    }
  `
	js := processToFastJSON(t, query)
	require.JSONEq(t, `{"you":[{"friend":[{"name":"Rick Grimes"}, {"name":"Glenn Rhee"}]}]}`, js)
}

func TestGeneratorMultiRootMultiQueryRootVarFilter(t *testing.T) {
	populateGraph(t)
	query := `
    {
			friend AS var(func:anyof("name", "Michonne Rick Glenn")) {
			}

			you(func:anyof(name, "Michonne Andrea Glenn")) @filter(id(friend)) {
				name
			}
    }
  `
	js := processToFastJSON(t, query)
	require.JSONEq(t, `{"you":[{"name":"Michonne"}, {"name":"Glenn Rhee"}]}`, js)
}

func TestGeneratorMultiRootMultiQuery(t *testing.T) {
	populateGraph(t)
	query := `
    {
			me(func:anyof("name", "Michonne Rick Glenn")) {
        name
      }

			you(id:[1, 23, 24]) {
				name
			}
    }
  `
	js := processToFastJSON(t, query)
	require.JSONEq(t, `{"me":[{"name":"Michonne"},{"name":"Rick Grimes"},{"name":"Glenn Rhee"}], "you":[{"name":"Michonne"},{"name":"Rick Grimes"},{"name":"Glenn Rhee"}]}`, js)
}

func TestGeneratorMultiRootVarOrderOffset(t *testing.T) {
	populateGraph(t)
	query := `
    {
			L as var(func:anyof("name", "Michonne Rick Glenn"), orderasc: dob, offset:2) {
        name
      }

			me(var:L) {
			 name
			}
    }
  `
	js := processToFastJSON(t, query)
	require.JSONEq(t, `{"me":[{"name":"Rick Grimes"}]}`, js)
}

func TestGeneratorMultiRootVarOrderOffset1(t *testing.T) {
	populateGraph(t)
	query := `
    {
			me(func:anyof("name", "Michonne Rick Glenn"), orderasc: dob, offset:2) {
        name
      }
    }
  `
	js := processToFastJSON(t, query)
	require.JSONEq(t, `{"me":[{"name":"Rick Grimes"}]}`, js)
}

func TestGeneratorMultiRootOrderOffset(t *testing.T) {
	populateGraph(t)
	query := `
    {
			L as var(func:anyof("name", "Michonne Rick Glenn")) {
        name
      }
			me(var: L, orderasc: dob, offset:2) {
        name
      }
    }
  `
	js := processToFastJSON(t, query)
	require.JSONEq(t, `{"me":[{"name":"Rick Grimes"}]}`, js)
}

func TestGeneratorMultiRootOrderdesc(t *testing.T) {
	populateGraph(t)
	query := `
    {
			me(func:anyof("name", "Michonne Rick Glenn"), orderdesc: dob) {
        name
      }
    }
  `
	js := processToFastJSON(t, query)
	require.JSONEq(t, `{"me":[{"name":"Rick Grimes"},{"name":"Michonne"},{"name":"Glenn Rhee"}]}`, js)
}

func TestGeneratorMultiRootOrder(t *testing.T) {
	populateGraph(t)
	query := `
    {
			me(func:anyof("name", "Michonne Rick Glenn"), orderasc: dob) {
        name
      }
    }
  `
	js := processToFastJSON(t, query)
	require.JSONEq(t, `{"me":[{"name":"Glenn Rhee"},{"name":"Michonne"},{"name":"Rick Grimes"}]}`, js)
}

func TestGeneratorMultiRootOffset(t *testing.T) {
	populateGraph(t)
	query := `
    {
			me(func:anyof("name", "Michonne Rick Glenn"), offset: 1) {
        name
      }
    }
  `
	js := processToFastJSON(t, query)
	require.JSONEq(t, `{"me":[{"name":"Rick Grimes"},{"name":"Glenn Rhee"}]}`, js)
}

func TestGeneratorMultiRoot(t *testing.T) {
	populateGraph(t)
	query := `
    {
			me(func:anyof("name", "Michonne Rick Glenn")) {
        name
      }
    }
  `
	js := processToFastJSON(t, query)
	require.JSONEq(t, `{"me":[{"name":"Michonne"},{"name":"Rick Grimes"},{"name":"Glenn Rhee"}]}`, js)
}

func TestRootList(t *testing.T) {
	populateGraph(t)
	query := `{
	me(id:[1, 23, 24]) {
		name
	}
}`
	js := processToFastJSON(t, query)
	require.JSONEq(t, `{"me":[{"name":"Michonne"},{"name":"Rick Grimes"},{"name":"Glenn Rhee"}]}`, js)
}

func TestRootList1(t *testing.T) {
	populateGraph(t)
	query := `{
	me(id:[0x01, 23, 24, a.bc]) {
		name
	}
}`
	js := processToFastJSON(t, query)
	require.JSONEq(t, `{"me":[{"name":"Michonne"},{"name":"Rick Grimes"},{"name":"Glenn Rhee"},{"name":"Alice"}]}`, js)
}

func TestGeneratorMultiRootFilter1(t *testing.T) {
	populateGraph(t)
	query := `
    {
			me(func:anyof("name", "Daryl Rick Glenn")) @filter(leq(dob, 1909-01-10)) {
        name
      }
    }
  `
	js := processToFastJSON(t, query)
	require.JSONEq(t, `{"me":[{"name":"Daryl Dixon"}]}`, js)
}

func TestGeneratorMultiRootFilter2(t *testing.T) {
	populateGraph(t)
	query := `
    {
			me(func:anyof("name", "Michonne Rick Glenn")) @filter(geq(dob, 1909-01-10)) {
        name
      }
    }
  `
	js := processToFastJSON(t, query)
	require.JSONEq(t, `{"me":[{"name":"Michonne"},{"name":"Rick Grimes"},{"name":"Glenn Rhee"}]}`, js)
}

func TestGeneratorMultiRootFilter3(t *testing.T) {
	populateGraph(t)
	query := `
    {
			me(func:anyof("name", "Michonne Rick Glenn")) @filter(anyof(name, "Glenn") and geq(dob, 1909-01-10)) {
        name
      }
    }
  `
	js := processToFastJSON(t, query)
	require.JSONEq(t, `{"me":[{"name":"Glenn Rhee"}]}`, js)
}

func TestToProtoMultiRoot(t *testing.T) {
	populateGraph(t)
	query := `
    {
			me(func:anyof("name", "Michonne Rick Glenn")) {
        name
      }
    }
  `

	pb := processToPB(t, query, false)
	expectedPb := `attribute: "_root_"
children: <
  attribute: "me"
  properties: <
    prop: "name"
    value: <
      str_val: "Michonne"
    >
  >
>
children: <
  attribute: "me"
  properties: <
    prop: "name"
    value: <
      str_val: "Rick Grimes"
    >
  >
>
children: <
  attribute: "me"
  properties: <
    prop: "name"
    value: <
      str_val: "Glenn Rhee"
    >
  >
>
`
	require.EqualValues(t, expectedPb, proto.MarshalTextString(pb))
}

func TestNearGenerator(t *testing.T) {
	populateGraph(t)
	query := `{
		me(func:near(loc, [1.1,2.0], 5.001)) {
			name
			gender
		}
	}`

	js := processToFastJSON(t, query)
	require.JSONEq(t, `{"me":[{"gender":"female","name":"Michonne"},{"name":"Glenn Rhee"}]}`, string(js))
}

func TestNearGeneratorFilter(t *testing.T) {
	populateGraph(t)
	query := `{
		me(func:near(loc, [1.1,2.0], 5.001)) @filter(allof(name, "Michonne")) {
			name
			gender
		}
	}`

	js := processToFastJSON(t, query)
	require.JSONEq(t, `{"me":[{"gender":"female","name":"Michonne"}]}`, string(js))
}

func TestNearGeneratorError(t *testing.T) {
	populateGraph(t)
	query := `{
		me(func:near(loc, [1.1,2.0], -5.0)) {
			name
			gender
		}
	}`

	res, err := gql.Parse(query)
	require.NoError(t, err)

	ctx := context.Background()
	sg, err := ToSubGraph(ctx, res.Query[0])
	require.NoError(t, err)
	sg.DebugPrint("")

	ch := make(chan error)
	go ProcessGraph(ctx, sg, nil, ch)
	err = <-ch
	require.Error(t, err)
}

func TestNearGeneratorErrorMissDist(t *testing.T) {
	populateGraph(t)
	query := `{
		me(func:near(loc, [1.1,2.0])) {
			name
			gender
		}
	}`

	res, err := gql.Parse(query)
	require.NoError(t, err)

	ctx := context.Background()
	sg, err := ToSubGraph(ctx, res.Query[0])
	require.NoError(t, err)
	sg.DebugPrint("")

	ch := make(chan error)
	go ProcessGraph(ctx, sg, nil, ch)
	err = <-ch
	require.Error(t, err)
}

func TestWithinGeneratorError(t *testing.T) {
	populateGraph(t)
	query := `{
		me(func:within(loc, [[0.0,0.0], [2.0,0.0], [1.5, 3.0], [0.0, 2.0], [0.0, 0.0]], 12.2)) {
			name
			gender
		}
	}`

	res, err := gql.Parse(query)
	require.NoError(t, err)

	ctx := context.Background()
	sg, err := ToSubGraph(ctx, res.Query[0])
	require.NoError(t, err)
	sg.DebugPrint("")

	ch := make(chan error)
	go ProcessGraph(ctx, sg, nil, ch)
	err = <-ch
	require.Error(t, err)
}

func TestWithinGenerator(t *testing.T) {
	populateGraph(t)
	query := `{
		me(func:within(loc,  [[0.0,0.0], [2.0,0.0], [1.5, 3.0], [0.0, 2.0], [0.0, 0.0]])) {
			name
		}
	}`

	js := processToFastJSON(t, query)
	require.JSONEq(t, `{"me":[{"name":"Michonne"},{"name":"Glenn Rhee"}]}`, string(js))
}

func TestContainsGenerator(t *testing.T) {
	populateGraph(t)
	query := `{
		me(func:contains(loc, [2.0,0.0])) {
			name
		}
	}`

	js := processToFastJSON(t, query)
	require.JSONEq(t, `{"me":[{"name":"Rick Grimes"}]}`, string(js))
}

func TestContainsGenerator2(t *testing.T) {
	populateGraph(t)
	query := `{
		me(func:contains(loc,  [[1.0,1.0], [1.9,1.0], [1.9, 1.9], [1.0, 1.9], [1.0, 1.0]])) {
			name
		}
	}`

	js := processToFastJSON(t, query)
	require.JSONEq(t, `{"me":[{"name":"Rick Grimes"}]}`, string(js))
}

func TestIntersectsGeneratorError(t *testing.T) {
	populateGraph(t)
	query := `{
		me(func:intersects(loc, [0.0,0.0])) {
			name
		}
	}`

	res, err := gql.Parse(query)
	require.NoError(t, err)

	ctx := context.Background()
	sg, err := ToSubGraph(ctx, res.Query[0])
	require.NoError(t, err)
	sg.DebugPrint("")

	ch := make(chan error)
	go ProcessGraph(ctx, sg, nil, ch)
	err = <-ch
	require.Error(t, err)
}

func TestIntersectsGenerator(t *testing.T) {
	populateGraph(t)
	query := `{
		me(func:intersects(loc, [[0.0,0.0], [2.0,0.0], [1.5, 3.0], [0.0, 2.0], [0.0, 0.0]])) {
			name
		}
	}`

	js := processToFastJSON(t, query)
	require.JSONEq(t, `{"me":[{"name":"Michonne"}, {"name":"Rick Grimes"}, {"name":"Glenn Rhee"}]}`, string(js))
}

func TestToProtoNormalizeDirective(t *testing.T) {
	populateGraph(t)
	query := `
		{
			me(id:0x01) @normalize {
				mn: name
				gender
				friend {
					n: name
					dob
					friend {
						fn : name
					}
				}
			}
		}
	`
	pb := processToPB(t, query, false)
	expectedPb := `attribute: "_root_"
children: <
  properties: <
    prop: "mn"
    value: <
      str_val: "Michonne"
    >
  >
  properties: <
    prop: "n"
    value: <
      str_val: "Rick Grimes"
    >
  >
  properties: <
    prop: "fn"
    value: <
      str_val: "Michonne"
    >
  >
>
children: <
  properties: <
    prop: "mn"
    value: <
      str_val: "Michonne"
    >
  >
  properties: <
    prop: "n"
    value: <
      str_val: "Glenn Rhee"
    >
  >
>
children: <
  properties: <
    prop: "mn"
    value: <
      str_val: "Michonne"
    >
  >
  properties: <
    prop: "n"
    value: <
      str_val: "Daryl Dixon"
    >
  >
  properties: <
    prop: "fn"
    value: <
      str_val: "Glenn Rhee"
    >
  >
>
children: <
  properties: <
    prop: "mn"
    value: <
      str_val: "Michonne"
    >
  >
  properties: <
    prop: "n"
    value: <
      str_val: "Andrea"
    >
  >
  properties: <
    prop: "fn"
    value: <
      str_val: "Glenn Rhee"
    >
  >
>
`
	require.EqualValues(t,
		expectedPb,
		proto.MarshalTextString(pb))
}

func TestNormalizeDirective(t *testing.T) {
	populateGraph(t)
	query := `
		{
			me(id:0x01) @normalize {
				mn: name
				gender
				friend {
					n: name
					dob
					friend {
						fn : name
					}
				}
			}
		}
	`

	js := processToFastJSON(t, query)
	require.EqualValues(t,
		`{"me":[{"fn":"Michonne","mn":"Michonne","n":"Rick Grimes"},{"mn":"Michonne","n":"Glenn Rhee"},{"fn":"Glenn Rhee","mn":"Michonne","n":"Daryl Dixon"},{"fn":"Glenn Rhee","mn":"Michonne","n":"Andrea"}]}`,
		js)
}

func TestSchema(t *testing.T) {
	populateGraph(t)
	query := `
		{
			debug(id:0x1) {
				_xid_
				name
				gender
				alive
				loc
				friend {
					dob
					name
				}
				friend {
				}
			}
		}
  `
	gr := processToPB(t, query, true)
	require.EqualValues(t, "debug", gr.Children[0].Attribute)
	require.EqualValues(t, 1, gr.Children[0].Uid)
	require.EqualValues(t, "mich", gr.Children[0].Xid)
	require.Len(t, gr.Children[0].Properties, 4)

	require.EqualValues(t, "Michonne",
		getProperty(gr.Children[0].Properties, "name").GetStrVal())

	g := types.ValueForType(types.GeoID)
	g.Value = getProperty(gr.Children[0].Properties, "loc").GetGeoVal()
	g1, err := types.Convert(g, types.StringID)
	x.Check(err)
	require.EqualValues(t, "{'type':'Point','coordinates':[1.1,2]}", string(g1.Value.(string)))

	require.Len(t, gr.Children[0].Children, 5)

	child := gr.Children[0].Children[0]
	require.EqualValues(t, 23, child.Uid)
	require.EqualValues(t, "friend", child.Attribute)

	require.Len(t, child.Properties, 2)
	require.EqualValues(t, "Rick Grimes",
		getProperty(child.Properties, "name").GetStrVal())
	dob := getProperty(child.Properties, "dob").GetDateVal()
	var date time.Time
	date.UnmarshalBinary(dob)
	require.EqualValues(t, "1910-01-02 00:00:00 +0000 UTC", date.String())
	require.Empty(t, child.Children)

	child = gr.Children[0].Children[4]
	require.EqualValues(t, 101, child.Uid)
	require.EqualValues(t, "friend", child.Attribute)
	require.Empty(t, child.Properties)
	require.Empty(t, child.Children)
}

func runQuery(t *testing.T, gq *gql.GraphQuery) string {
	ctx := context.Background()
	ch := make(chan error)

	sg, err := ToSubGraph(ctx, gq)
	require.NoError(t, err)
	go ProcessGraph(ctx, sg, nil, ch)
	err = <-ch
	require.NoError(t, err)

	var l Latency
	var buf bytes.Buffer
	err = sg.ToFastJSON(&l, &buf)
	require.NoError(t, err)
	return string(buf.Bytes())
}

func TestWithinPoint(t *testing.T) {
	populateGraph(t)
	gq := &gql.GraphQuery{
		Alias: "me",
		Func: &gql.Function{
			Attr: "geometry",
			Name: "near",
			Args: []string{`[-122.082506, 37.4249518]`, "1"},
		},
		Children: []*gql.GraphQuery{&gql.GraphQuery{Attr: "name"}},
	}

	mp := runQuery(t, gq)
	expected := `{"me":[{"name":"Googleplex"}]}`
	require.JSONEq(t, expected, mp)
}

func TestWithinPolygon(t *testing.T) {
	populateGraph(t)
	gq := &gql.GraphQuery{
		Alias: "me",
		Func: &gql.Function{Attr: "geometry", Name: "within", Args: []string{
			`[[-122.06, 37.37], [-122.1, 37.36], [-122.12, 37.4], [-122.11, 37.43], [-122.04, 37.43], [-122.06, 37.37]]`},
		},
		Children: []*gql.GraphQuery{&gql.GraphQuery{Attr: "name"}},
	}

	mp := runQuery(t, gq)
	expected := `{"me":[{"name":"Googleplex"},{"name":"Shoreline Amphitheater"}]}`
	require.JSONEq(t, expected, mp)
}

func TestContainsPoint(t *testing.T) {
	populateGraph(t)
	gq := &gql.GraphQuery{
		Alias: "me",
		Func: &gql.Function{Attr: "geometry", Name: "contains", Args: []string{
			`[-122.082506, 37.4249518]`},
		},
		Children: []*gql.GraphQuery{&gql.GraphQuery{Attr: "name"}},
	}

	mp := runQuery(t, gq)
	expected := `{"me":[{"name":"SF Bay area"},{"name":"Mountain View"}]}`
	require.JSONEq(t, expected, mp)
}

func TestNearPoint(t *testing.T) {
	populateGraph(t)
	gq := &gql.GraphQuery{
		Alias: "me",
		Func: &gql.Function{
			Attr: "geometry",
			Name: "near",
			Args: []string{`[-122.082506, 37.4249518]`, "1000"},
		},
		Children: []*gql.GraphQuery{&gql.GraphQuery{Attr: "name"}},
	}

	mp := runQuery(t, gq)
	expected := `{"me":[{"name":"Googleplex"},{"name":"Shoreline Amphitheater"}]}`
	require.JSONEq(t, expected, mp)
}

func TestIntersectsPolygon1(t *testing.T) {
	populateGraph(t)
	gq := &gql.GraphQuery{
		Alias: "me",
		Func: &gql.Function{
			Attr: "geometry",
			Name: "intersects",
			Args: []string{
				`[[-122.06, 37.37], [-122.1, 37.36],
					[-122.12, 37.4], [-122.11, 37.43], [-122.04, 37.43], [-122.06, 37.37]]`,
			},
		},
		Children: []*gql.GraphQuery{&gql.GraphQuery{Attr: "name"}},
	}

	mp := runQuery(t, gq)
	expected := `{"me":[{"name":"Googleplex"},{"name":"Shoreline Amphitheater"},
		{"name":"SF Bay area"},{"name":"Mountain View"}]}`
	require.JSONEq(t, expected, mp)
}

func TestIntersectsPolygon2(t *testing.T) {
	populateGraph(t)
	gq := &gql.GraphQuery{
		Alias: "me",
		Func: &gql.Function{
			Attr: "geometry",
			Name: "intersects",
			Args: []string{
				`[[-121.6, 37.1], [-122.4, 37.3],
					[-122.6, 37.8], [-122.5, 38.3], [-121.9, 38], [-121.6, 37.1]]`,
			},
		},
		Children: []*gql.GraphQuery{&gql.GraphQuery{Attr: "name"}},
	}

	mp := runQuery(t, gq)
	expected := `{"me":[{"name":"Googleplex"},{"name":"Shoreline Amphitheater"},
			{"name":"San Carlos Airport"},{"name":"SF Bay area"},
			{"name":"Mountain View"},{"name":"San Carlos"}]}`
	require.JSONEq(t, expected, mp)
}

func TestLangDefault(t *testing.T) {
	populateGraph(t)
	query := `
		{
			me(id:0x1001) {
				name
			}
		}
	`
	js := processToFastJSON(t, query)
	require.JSONEq(t,
		`{"me":[{"name":"Badger"}]}`,
		js)
}

func TestLangSingle(t *testing.T) {
	populateGraph(t)
	query := `
		{
			me(id:0x1001) {
				name@pl
			}
		}
	`
	js := processToFastJSON(t, query)
	require.JSONEq(t,
		`{"me":[{"name":"Borsuk europejski"}]}`,
		js)
}

func TestLangSingleFallback(t *testing.T) {
	populateGraph(t)
	query := `
		{
			me(id:0x1001) {
				name@cn
			}
		}
	`
	js := processToFastJSON(t, query)
	require.JSONEq(t,
		`{"me":[{"name":"Badger"}]}`,
		js)
}

func TestLangMany1(t *testing.T) {
	populateGraph(t)
	query := `
		{
			me(id:0x1001) {
				name@ru:en:fr
			}
		}
	`
	js := processToFastJSON(t, query)
	require.JSONEq(t,
		`{"me":[{"name":"Барсук"}]}`,
		js)
}

func TestLangMany2(t *testing.T) {
	populateGraph(t)
	query := `
		{
			me(id:0x1001) {
				name@hu:fi:fr
			}
		}
	`
	js := processToFastJSON(t, query)
	require.JSONEq(t,
		`{"me":[{"name":"Blaireau européen"}]}`,
		js)
}

func TestLangMany3(t *testing.T) {
	populateGraph(t)
	query := `
		{
			me(id:0x1001) {
				name@hu:fr:fi
			}
		}
	`
	js := processToFastJSON(t, query)
	require.JSONEq(t,
		`{"me":[{"name":"Blaireau européen"}]}`,
		js)
}

func TestLangManyFallback(t *testing.T) {
	populateGraph(t)
	query := `
		{
			me(id:0x1001) {
				name@hu:fi:cn
			}
		}
	`
	js := processToFastJSON(t, query)
	require.JSONEq(t,
		`{"me":[{"name":"Badger"}]}`,
		js)
}

const schemaStr = `
scalar name:string @index
scalar dob:date @index
scalar film.film.initial_release_date:date @index
scalar loc:geo @index
scalar (
	survival_rate : float
	alive         : bool
	age           : int
        shadow_deep   : int
)
scalar (
  friend:uid @reverse
)
scalar geometry:geo @index
`

func TestMain(m *testing.M) {
	x.SetTestRun()
	x.Init()

	dir, err := ioutil.TempDir("", "storetest_")
	x.Check(err)
	defer os.RemoveAll(dir)

	ps, err = store.NewStore(dir)
	x.Check(err)
	defer ps.Close()

	schema.ParseBytes([]byte(schemaStr))
	posting.Init(ps)
	worker.Init(ps)

	group.ParseGroupConfig("")
	dir2, err := ioutil.TempDir("", "wal_")
	x.Check(err)

	worker.StartRaftNodes(dir2)
	defer os.RemoveAll(dir2)

	os.Exit(m.Run())
}<|MERGE_RESOLUTION|>--- conflicted
+++ resolved
@@ -278,16 +278,6 @@
 	addEdgeToValue(t, "film.film.initial_release_date", 25, "1929-01-10")
 	addEdgeToValue(t, "film.film.initial_release_date", 31, "1801-01-15")
 
-<<<<<<< HEAD
-	// language stuff
-	// 0x1001 is uid of interest for language tests
-	addEdgeToLangValue(t, "name", 0x1001, "Badger", "")
-	addEdgeToLangValue(t, "name", 0x1001, "European badger", "en")
-	addEdgeToLangValue(t, "name", 0x1001, "Borsuk europejski", "pl")
-	addEdgeToLangValue(t, "name", 0x1001, "Europäischer Dachs", "de")
-	addEdgeToLangValue(t, "name", 0x1001, "Барсук", "ru")
-	addEdgeToLangValue(t, "name", 0x1001, "Blaireau européen", "fr")
-=======
 	// for aggregator(sum) test
 	{
 		data := types.ValueForType(types.BinaryID)
@@ -303,7 +293,15 @@
 		require.NoError(t, err)
 		addEdgeToTypedValue(t, "shadow_deep", 24, types.Int32ID, data.Value.([]byte))
 	}
->>>>>>> fd6db92e
+
+	// language stuff
+	// 0x1001 is uid of interest for language tests
+	addEdgeToLangValue(t, "name", 0x1001, "Badger", "")
+	addEdgeToLangValue(t, "name", 0x1001, "European badger", "en")
+	addEdgeToLangValue(t, "name", 0x1001, "Borsuk europejski", "pl")
+	addEdgeToLangValue(t, "name", 0x1001, "Europäischer Dachs", "de")
+	addEdgeToLangValue(t, "name", 0x1001, "Барсук", "ru")
+	addEdgeToLangValue(t, "name", 0x1001, "Blaireau européen", "fr")
 
 	time.Sleep(5 * time.Millisecond)
 }
