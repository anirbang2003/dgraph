/*
 * Copyright (C) 2017 Dgraph Labs, Inc. and Contributors
 *
 * This program is free software: you can redistribute it and/or modify
 * it under the terms of the GNU Affero General Public License as published by
 * the Free Software Foundation, either version 3 of the License, or
 * (at your option) any later version.
 *
 * This program is distributed in the hope that it will be useful,
 * but WITHOUT ANY WARRANTY; without even the implied warranty of
 * MERCHANTABILITY or FITNESS FOR A PARTICULAR PURPOSE.  See the
 * GNU Affero General Public License for more details.
 *
 * You should have received a copy of the GNU Affero General Public License
 * along with this program.  If not, see <http://www.gnu.org/licenses/>.
 */

package query

import (
	"bytes"
	"context"
	"encoding/binary"
	"encoding/json"
	"fmt"
	"io/ioutil"
	"os"
	"reflect"
	"sort"
	"testing"
	"time"

	farm "github.com/dgryski/go-farm"
	"github.com/gogo/protobuf/proto"
	"github.com/stretchr/testify/require"
	geom "github.com/twpayne/go-geom"

	"github.com/dgraph-io/dgraph/algo"
	"github.com/dgraph-io/dgraph/gql"
	"github.com/dgraph-io/dgraph/group"
	"github.com/dgraph-io/dgraph/posting"
	"github.com/dgraph-io/dgraph/protos/graphp"
	"github.com/dgraph-io/dgraph/protos/taskp"
	"github.com/dgraph-io/dgraph/protos/typesp"

	"github.com/dgraph-io/dgraph/schema"
	"github.com/dgraph-io/dgraph/store"
	"github.com/dgraph-io/dgraph/types"
	"github.com/dgraph-io/dgraph/worker"
	"github.com/dgraph-io/dgraph/x"
)

func addPassword(t *testing.T, uid uint64, attr, password string) {
	value := types.ValueForType(types.BinaryID)
	src := types.ValueForType(types.PasswordID)
	src.Value, _ = types.Encrypt(password)
	err := types.Marshal(src, &value)
	require.NoError(t, err)
	addEdgeToTypedValue(t, attr, uid, types.PasswordID, value.Value.([]byte), nil)
}

var ps *store.Store

func populateGraph(t *testing.T) {
	x.AssertTrue(ps != nil)
	// So, user we're interested in has uid: 1.
	// She has 5 friends: 23, 24, 25, 31, and 101
	addEdgeToUID(t, "friend", 1, 23, nil)
	addEdgeToUID(t, "friend", 1, 24, nil)
	addEdgeToUID(t, "friend", 1, 25, nil)
	addEdgeToUID(t, "friend", 1, 31, nil)
	addEdgeToUID(t, "friend", 1, 101, nil)
	addEdgeToUID(t, "friend", 31, 24, nil)
	addEdgeToUID(t, "friend", 23, 1, nil)

	addEdgeToUID(t, "follow", 1, 31, nil)
	addEdgeToUID(t, "follow", 1, 24, nil)
	addEdgeToUID(t, "follow", 31, 1001, nil)
	addEdgeToUID(t, "follow", 1001, 1000, nil)
	addEdgeToUID(t, "follow", 1002, 1000, nil)
	addEdgeToUID(t, "follow", 1001, 1003, nil)
	addEdgeToUID(t, "follow", 1001, 1003, nil)
	addEdgeToUID(t, "follow", 1003, 1002, nil)

	addEdgeToUID(t, "path", 1, 31, map[string]string{"weight": "0.1", "weight1": "0.2"})
	addEdgeToUID(t, "path", 1, 24, map[string]string{"weight": "0.2"})
	addEdgeToUID(t, "path", 31, 1000, map[string]string{"weight": "0.1"})
	addEdgeToUID(t, "path", 1000, 1001, map[string]string{"weight": "0.1"})
	addEdgeToUID(t, "path", 1000, 1002, map[string]string{"weight": "0.7"})
	addEdgeToUID(t, "path", 1001, 1002, map[string]string{"weight": "0.1"})
	addEdgeToUID(t, "path", 1002, 1003, map[string]string{"weight": "0.6"})
	addEdgeToUID(t, "path", 1003, 1001, map[string]string{})

	addEdgeToValue(t, "name", 1000, "Alice", nil)
	addEdgeToValue(t, "name", 1001, "Bob", nil)
	addEdgeToValue(t, "name", 1002, "Matt", nil)
	addEdgeToValue(t, "name", 1003, "John", nil)

	addEdgeToValue(t, "alias", 23, "Zambo Alice", nil)
	addEdgeToValue(t, "alias", 24, "John Alice", nil)
	addEdgeToValue(t, "alias", 25, "Bob Joe", nil)
	addEdgeToValue(t, "alias", 31, "Allan Matt", nil)
	addEdgeToValue(t, "alias", 101, "John Oliver", nil)

	// Now let's add a few properties for the main user.
	addEdgeToValue(t, "name", 1, "Michonne", nil)
	addEdgeToValue(t, "gender", 1, "female", nil)

	src := types.ValueForType(types.StringID)
	src.Value = []byte("{\"Type\":\"Point\", \"Coordinates\":[1.1,2.0]}")
	coord, err := types.Convert(src, types.GeoID)
	require.NoError(t, err)
	gData := types.ValueForType(types.BinaryID)
	err = types.Marshal(coord, &gData)
	require.NoError(t, err)
	addEdgeToTypedValue(t, "loc", 1, types.GeoID, gData.Value.([]byte), nil)

	// IntID
	data := types.ValueForType(types.BinaryID)
	intD := types.Val{types.IntID, int64(15)}
	err = types.Marshal(intD, &data)
	require.NoError(t, err)
	addEdgeToTypedValue(t, "age", 1, types.IntID, data.Value.([]byte), nil)

	// FloatID
	fdata := types.ValueForType(types.BinaryID)
	floatD := types.Val{types.FloatID, float64(13.25)}
	err = types.Marshal(floatD, &fdata)
	require.NoError(t, err)
	addEdgeToTypedValue(t, "power", 1, types.FloatID, fdata.Value.([]byte), nil)

	addEdgeToValue(t, "address", 1, "31, 32 street, Jupiter", nil)

	boolD := types.Val{types.BoolID, true}
	err = types.Marshal(boolD, &data)
	require.NoError(t, err)
	addEdgeToTypedValue(t, "alive", 1, types.BoolID, data.Value.([]byte), nil)
	addEdgeToTypedValue(t, "alive", 23, types.BoolID, data.Value.([]byte), nil)

	boolD = types.Val{types.BoolID, false}
	err = types.Marshal(boolD, &data)
	require.NoError(t, err)
	addEdgeToTypedValue(t, "alive", 25, types.BoolID, data.Value.([]byte), nil)
	addEdgeToTypedValue(t, "alive", 31, types.BoolID, data.Value.([]byte), nil)

	addEdgeToValue(t, "age", 1, "38", nil)
	addEdgeToValue(t, "survival_rate", 1, "98.99", nil)
	addEdgeToValue(t, "sword_present", 1, "true", nil)
	addEdgeToValue(t, "_xid_", 1, "mich", nil)

	addPassword(t, 1, "password", "123456")

	// Now let's add a name for each of the friends, except 101.
	addEdgeToTypedValue(t, "name", 23, types.StringID, []byte("Rick Grimes"), nil)
	addEdgeToValue(t, "age", 23, "15", nil)
	addPassword(t, 23, "pass", "654321")

	src.Value = []byte(`{"Type":"Polygon", "Coordinates":[[[0.0,0.0], [2.0,0.0], [2.0, 2.0], [0.0, 2.0], [0.0, 0.0]]]}`)
	coord, err = types.Convert(src, types.GeoID)
	require.NoError(t, err)
	gData = types.ValueForType(types.BinaryID)
	err = types.Marshal(coord, &gData)
	require.NoError(t, err)
	addEdgeToTypedValue(t, "loc", 23, types.GeoID, gData.Value.([]byte), nil)

	addEdgeToValue(t, "address", 23, "21, mark street, Mars", nil)
	addEdgeToValue(t, "name", 24, "Glenn Rhee", nil)
	addEdgeToValue(t, "_xid_", 24, "g\"lenn", nil)
	src.Value = []byte(`{"Type":"Point", "Coordinates":[1.10001,2.000001]}`)
	coord, err = types.Convert(src, types.GeoID)
	require.NoError(t, err)
	gData = types.ValueForType(types.BinaryID)
	err = types.Marshal(coord, &gData)
	require.NoError(t, err)
	addEdgeToTypedValue(t, "loc", 24, types.GeoID, gData.Value.([]byte), nil)

	addEdgeToValue(t, "name", farm.Fingerprint64([]byte("a.bc")), "Alice", nil)
	addEdgeToValue(t, "name", 25, "Daryl Dixon", nil)
	addEdgeToValue(t, "name", 31, "Andrea", nil)
	src.Value = []byte(`{"Type":"Point", "Coordinates":[2.0, 2.0]}`)
	coord, err = types.Convert(src, types.GeoID)
	require.NoError(t, err)
	gData = types.ValueForType(types.BinaryID)
	err = types.Marshal(coord, &gData)
	require.NoError(t, err)
	addEdgeToTypedValue(t, "loc", 31, types.GeoID, gData.Value.([]byte), nil)

	addEdgeToValue(t, "dob", 1, "1910-01-01", nil)
	addEdgeToValue(t, "dob", 23, "1910-01-02", nil)
	addEdgeToValue(t, "dob", 24, "1909-05-05", nil)
	addEdgeToValue(t, "dob", 25, "1909-01-10", nil)
	addEdgeToValue(t, "dob", 31, "1901-01-15", nil)

	addEdgeToValue(t, "age", 24, "15", nil)
	addEdgeToValue(t, "age", 25, "17", nil)
	addEdgeToValue(t, "age", 31, "19", nil)

	f1 := types.Val{Tid: types.FloatID, Value: 1.6}
	fData := types.ValueForType(types.BinaryID)
	err = types.Marshal(f1, &fData)
	require.NoError(t, err)
	addEdgeToTypedValue(t, "survival_rate", 23, types.FloatID, fData.Value.([]byte), nil)
	addEdgeToTypedValue(t, "survival_rate", 24, types.FloatID, fData.Value.([]byte), nil)
	addEdgeToTypedValue(t, "survival_rate", 25, types.FloatID, fData.Value.([]byte), nil)
	addEdgeToTypedValue(t, "survival_rate", 31, types.FloatID, fData.Value.([]byte), nil)

	// GEO stuff
	p := geom.NewPoint(geom.XY).MustSetCoords(geom.Coord{-122.082506, 37.4249518})
	addGeoData(t, ps, 5101, p, "Googleplex")

	p = geom.NewPoint(geom.XY).MustSetCoords(geom.Coord{-122.080668, 37.426753})
	addGeoData(t, ps, 5102, p, "Shoreline Amphitheater")

	p = geom.NewPoint(geom.XY).MustSetCoords(geom.Coord{-122.2527428, 37.513653})
	addGeoData(t, ps, 5103, p, "San Carlos Airport")

	poly := geom.NewPolygon(geom.XY).MustSetCoords([][]geom.Coord{
		{{-121.6, 37.1}, {-122.4, 37.3}, {-122.6, 37.8}, {-122.5, 38.3}, {-121.9, 38},
			{-121.6, 37.1}},
	})
	addGeoData(t, ps, 5104, poly, "SF Bay area")
	poly = geom.NewPolygon(geom.XY).MustSetCoords([][]geom.Coord{
		{{-122.06, 37.37}, {-122.1, 37.36}, {-122.12, 37.4}, {-122.11, 37.43},
			{-122.04, 37.43}, {-122.06, 37.37}},
	})
	addGeoData(t, ps, 5105, poly, "Mountain View")
	poly = geom.NewPolygon(geom.XY).MustSetCoords([][]geom.Coord{
		{{-122.25, 37.49}, {-122.28, 37.49}, {-122.27, 37.51}, {-122.25, 37.52},
			{-122.24, 37.51}},
	})
	addGeoData(t, ps, 5106, poly, "San Carlos")

	addEdgeToValue(t, "film.film.initial_release_date", 23, "1900-01-02", nil)
	addEdgeToValue(t, "film.film.initial_release_date", 24, "1909-05-05", nil)
	addEdgeToValue(t, "film.film.initial_release_date", 25, "1929-01-10", nil)
	addEdgeToValue(t, "film.film.initial_release_date", 31, "1801-01-15", nil)

	// for aggregator(sum) test
	{
		data := types.ValueForType(types.BinaryID)
		intD := types.Val{types.IntID, int64(4)}
		err = types.Marshal(intD, &data)
		require.NoError(t, err)
		addEdgeToTypedValue(t, "shadow_deep", 23, types.IntID, data.Value.([]byte), nil)
	}
	{
		data := types.ValueForType(types.BinaryID)
		intD := types.Val{types.IntID, int64(14)}
		err = types.Marshal(intD, &data)
		require.NoError(t, err)
		addEdgeToTypedValue(t, "shadow_deep", 24, types.IntID, data.Value.([]byte), nil)
	}

	// language stuff
	// 0x1001 is uid of interest for language tests
	addEdgeToLangValue(t, "name", 0x1001, "Badger", "", nil)
	addEdgeToLangValue(t, "name", 0x1001, "European badger", "en", nil)
	addEdgeToLangValue(t, "name", 0x1001, "Borsuk europejski", "pl", nil)
	addEdgeToLangValue(t, "name", 0x1001, "Europäischer Dachs", "de", nil)
	addEdgeToLangValue(t, "name", 0x1001, "Барсук", "ru", nil)
	addEdgeToLangValue(t, "name", 0x1001, "Blaireau européen", "fr", nil)

	addEdgeToValue(t, "name", 240, "Andrea With no friends", nil)
	time.Sleep(5 * time.Millisecond)
}

func TestGetUID(t *testing.T) {
	populateGraph(t)
	query := `
		{
			me(id:0x01) {
				name
				_uid_
				gender
				alive
				friend {
					_uid_
					name
				}
			}
		}
	`
	js := processToFastJSON(t, query)
	require.JSONEq(t,
		`{"me":[{"_uid_":"0x1","alive":true,"friend":[{"_uid_":"0x17","name":"Rick Grimes"},{"_uid_":"0x18","name":"Glenn Rhee"},{"_uid_":"0x19","name":"Daryl Dixon"},{"_uid_":"0x1f","name":"Andrea"},{"_uid_":"0x65"}],"gender":"female","name":"Michonne"}]}`,
		js)
}

func TestReturnUids(t *testing.T) {
	populateGraph(t)
	query := `
		{
			me(id:0x01) {
				name
				_uid_
				gender
				alive
				friend {
					_uid_
					name
				}
			}
		}
	`
	res, err := gql.Parse(gql.Request{Str: query})
	require.NoError(t, err)

	var l Latency
	ctx := context.Background()
	sgl, err := ProcessQuery(ctx, res, &l)
	require.NoError(t, err)

	var buf bytes.Buffer
	mp := map[string]string{
		"a": "123",
	}
	require.NoError(t, ToJson(&l, sgl, &buf, mp))
	js := buf.String()
	require.JSONEq(t,
		`{"uids":{"a":"123"},"me":[{"_uid_":"0x1","alive":true,"friend":[{"_uid_":"0x17","name":"Rick Grimes"},{"_uid_":"0x18","name":"Glenn Rhee"},{"_uid_":"0x19","name":"Daryl Dixon"},{"_uid_":"0x1f","name":"Andrea"},{"_uid_":"0x65"}],"gender":"female","name":"Michonne"}]}`,
		js)
}

func TestGetUIDNotInChild(t *testing.T) {
	populateGraph(t)
	query := `
		{
			me(id:0x01) {
				name
				_uid_
				gender
				alive
				friend {
					name
				}
			}
		}
	`
	js := processToFastJSON(t, query)
	require.JSONEq(t,
		`{"me":[{"_uid_":"0x1","alive":true,"gender":"female","name":"Michonne", "friend":[{"name":"Rick Grimes"},{"name":"Glenn Rhee"},{"name":"Daryl Dixon"},{"name":"Andrea"}]}]}`,
		js)
}

func TestCascadeDirective(t *testing.T) {
	populateGraph(t)
	query := `
		{
			me(id:0x01) @cascade {
				name
				gender
				friend {
					name
					friend{
						name
						dob
						age
					}
				}
			}
		}
	`

	js := processToFastJSON(t, query)
	require.JSONEq(t, `{"me":[{"friend":[{"friend":[{"age":38,"dob":"1910-01-01","name":"Michonne"}],"name":"Rick Grimes"},{"friend":[{"age":15,"dob":"1909-05-05","name":"Glenn Rhee"}],"name":"Andrea"}],"gender":"female","name":"Michonne"}]}`,
		js)
}

func TestQueryVarValAggSince(t *testing.T) {
	populateGraph(t)
	query := `
		{
			f as var(func: anyofterms(name, "Michonne Andrea Rick")) {
				a as dob
				b as math(since(a)/(60*60*24*365))
			}

			AgeOrder(id: var(f), orderasc: var(b)) {
				name
				var(a)
			}
		}
	`
	js := processToFastJSON(t, query)
	require.JSONEq(t,
		`{"AgeOrder":[{"name":"Rick Grimes","var[a]":"1910-01-02"},{"name":"Michonne","var[a]":"1910-01-01"},{"name":"Andrea","var[a]":"1901-01-15"}]}`,
		js)
}

func TestQueryVarValAggNestedFuncConst(t *testing.T) {
	populateGraph(t)
	query := `
		{
			f as var(func: anyofterms(name, "Michonne Andrea Rick")) {
				a as age
				friend {
					n as min(age)
					s as max(age)
					p as math(a + s % n + 10)
					q as math(a * s * n * -1)
				}
			}

			MaxMe(id: var(f), orderasc: var(p)) {
				name
				var(p)
				var(a)
				var(n)
				var(s)
			}

			MinMe(id: var(f), orderasc: var(q)) {
				name
				var(q)
				var(a)
				var(n)
				var(s)
			}
		}
	`
	js := processToFastJSON(t, query)
	require.JSONEq(t,
		`{"MaxMe":[{"name":"Rick Grimes","var[a]":15,"var[n]":38,"var[p]":25.000000,"var[s]":38},{"name":"Andrea","var[a]":19,"var[n]":15,"var[p]":29.000000,"var[s]":15},{"name":"Michonne","var[a]":38,"var[n]":15,"var[p]":52.000000,"var[s]":19}],"MinMe":[{"name":"Rick Grimes","var[a]":15,"var[n]":38,"var[q]":-21660.000000,"var[s]":38},{"name":"Michonne","var[a]":38,"var[n]":15,"var[q]":-10830.000000,"var[s]":19},{"name":"Andrea","var[a]":19,"var[n]":15,"var[q]":-4275.000000,"var[s]":15}]}`,
		js)
}

func TestQueryVarValAggNestedFuncMinMaxVars(t *testing.T) {
	populateGraph(t)
	query := `
		{
			f as var(func: anyofterms(name, "Michonne Andrea Rick")) {
				a as age
				friend {
					n as min(age)
					s as max(age)
					p as math(max(max(a, s), n))
					q as math(min(min(a, s), n))
				}
			}

			MaxMe(id: var(f), orderasc: var(p)) {
				name
				var(p)
				var(a)
				var(n)
				var(s)
			}

			MinMe(id: var(f), orderasc: var(q)) {
				name
				var(q)
				var(a)
				var(n)
				var(s)
			}
		}
	`
	js := processToFastJSON(t, query)
	require.JSONEq(t,
		`{"MinMe":[{"name":"Michonne","var[a]":38,"var[n]":15,"var[q]":15,"var[s]":19},{"name":"Rick Grimes","var[a]":15,"var[n]":38,"var[q]":15,"var[s]":38},{"name":"Andrea","var[a]":19,"var[n]":15,"var[q]":15,"var[s]":15}],"MaxMe":[{"name":"Andrea","var[a]":19,"var[n]":15,"var[p]":19,"var[s]":15},{"name":"Michonne","var[a]":38,"var[n]":15,"var[p]":38,"var[s]":19},{"name":"Rick Grimes","var[a]":15,"var[n]":38,"var[p]":38,"var[s]":38}]}`,
		js)
}

func TestQueryVarValAggNestedFuncConditional(t *testing.T) {
	populateGraph(t)
	query := `
		{
			f as var(func: anyofterms(name, "Michonne Andrea Rick")) {
				a as age
				friend {
					n as min(age)
					condLog as math(cond(a > 10, logbase(n, 5), 1))
					condExp as math(cond(a < 40, 1, pow(2, n)))
				}
			}

			LogMe(id: var(f), orderasc: var(condLog)) {
				name
				var(condLog)
				var(n)
				var(a)
			}

			ExpMe(id: var(f), orderasc: var(condExp)) {
				name
				var(condExp)
				var(n)
				var(a)
			}
		}
	`
	js := processToFastJSON(t, query)
	require.JSONEq(t,
		`{"ExpMe":[{"name":"Michonne","var[a]":38,"var[condExp]":1.000000,"var[n]":15},{"name":"Rick Grimes","var[a]":15,"var[condExp]":1.000000,"var[n]":38},{"name":"Andrea","var[a]":19,"var[condExp]":1.000000,"var[n]":15}],"LogMe":[{"name":"Michonne","var[a]":38,"var[condLog]":1.682606,"var[n]":15},{"name":"Andrea","var[a]":19,"var[condLog]":1.682606,"var[n]":15},{"name":"Rick Grimes","var[a]":15,"var[condLog]":2.260159,"var[n]":38}]}`,
		js)
}

func TestQueryVarValAggNestedFuncConditional2(t *testing.T) {
	populateGraph(t)
	query := `
		{
			f as var(func: anyofterms(name, "Michonne Andrea Rick")) {
				a as age
				friend {
					n as min(age)
					condLog as math(cond(a==38, n/2, 1))
					condExp as math(cond(a!=38, 1, sqrt(2*n)))
				}
			}

			LogMe(id: var(f), orderasc: var(condLog)) {
				name
				var(condLog)
				var(n)
				var(a)
			}

			ExpMe(id: var(f), orderasc: var(condExp)) {
				name
				var(condExp)
				var(n)
				var(a)
			}
		}
	`
	js := processToFastJSON(t, query)
	require.JSONEq(t,
		`{"ExpMe":[{"name":"Rick Grimes","var[a]":15,"var[condExp]":1.000000,"var[n]":38},{"name":"Andrea","var[a]":19,"var[condExp]":1.000000,"var[n]":15},{"name":"Michonne","var[a]":38,"var[condExp]":5.477226,"var[n]":15}],"LogMe":[{"name":"Rick Grimes","var[a]":15,"var[condLog]":1.000000,"var[n]":38},{"name":"Andrea","var[a]":19,"var[condLog]":1.000000,"var[n]":15},{"name":"Michonne","var[a]":38,"var[condLog]":7.500000,"var[n]":15}]}`,
		js)
}

func TestQueryVarValAggNestedFuncUnary(t *testing.T) {
	populateGraph(t)
	query := `
		{
			f as var(func: anyofterms(name, "Michonne Andrea Rick")) {
				a as age
				friend {
					n as min(age)
					s as max(age)
					combiLog as math(a + ln(s - n))
					combiExp as math(a + exp(s - n))
				}
			}

			LogMe(id: var(f), orderasc: var(combiLog)) {
				name
				var(combiLog)
				var(a)
				var(n)
				var(s)
			}

			ExpMe(id: var(f), orderasc: var(combiExp)) {
				name
				var(combiExp)
				var(a)
				var(n)
				var(s)
			}
		}
	`
	js := processToFastJSON(t, query)
	require.JSONEq(t,
		`{"ExpMe":[{"name":"Rick Grimes","var[a]":15,"var[combiExp]":16.000000,"var[n]":38,"var[s]":38},{"name":"Andrea","var[a]":19,"var[combiExp]":20.000000,"var[n]":15,"var[s]":15},{"name":"Michonne","var[a]":38,"var[combiExp]":92.598150,"var[n]":15,"var[s]":19}],"LogMe":[{"name":"Rick Grimes","var[a]":15,"var[combiLog]":-179769313486231570814527423731704356798070567525844996598917476803157260780028538760589558632766878171540458953514382464234321326889464182768467546703537516986049910576551282076245490090389328944075868508455133942304583236903222948165808559332123348274797826204144723168738177180919299881250404026184124858368.000000,"var[n]":38,"var[s]":38},{"name":"Andrea","var[a]":19,"var[combiLog]":-179769313486231570814527423731704356798070567525844996598917476803157260780028538760589558632766878171540458953514382464234321326889464182768467546703537516986049910576551282076245490090389328944075868508455133942304583236903222948165808559332123348274797826204144723168738177180919299881250404026184124858368.000000,"var[n]":15,"var[s]":15},{"name":"Michonne","var[a]":38,"var[combiLog]":39.386294,"var[n]":15,"var[s]":19}]}`,
		js)
}

func TestQueryVarValAggNestedFunc(t *testing.T) {
	populateGraph(t)
	query := `
		{
			f as var(func: anyofterms(name, "Michonne Andrea Rick")) {
				a as age
				friend {
					n as min(age)
					s as max(age)
					combi as math(a + n * s)
				}
			}

			me(id: var(f), orderasc: var(combi)) {
				name
				var(combi)
				var(a)
				var(n)
				var(s)
			}
		}
	`
	js := processToFastJSON(t, query)
	require.JSONEq(t,
		`{"me":[{"name":"Andrea","var[a]":19,"var[combi]":244,"var[n]":15,"var[s]":15},{"name":"Michonne","var[a]":38,"var[combi]":323,"var[n]":15,"var[s]":19},{"name":"Rick Grimes","var[a]":15,"var[combi]":1459,"var[n]":38,"var[s]":38}]}`,
		js)
}

func TestQueryVarValAggMinMaxSelf(t *testing.T) {
	populateGraph(t)
	query := `
		{
			f as var(func: anyofterms(name, "Michonne Andrea Rick")) {
				a as age
				friend {
					n as min(age)
					s as max(age)
					sum as math(n +  a + s)
				}
			}

			me(id: var(f), orderasc: var(sum)) {
				name
				var(sum)
				var(s)
			}
		}
	`
	js := processToFastJSON(t, query)
	require.JSONEq(t,
		`{"me":[{"name":"Andrea","var[s]":15,"var[sum]":49},{"name":"Michonne","var[s]":19,"var[sum]":72},{"name":"Rick Grimes","var[s]":38,"var[sum]":91}]}`,
		js)
}

func TestQueryVarValAggMinMax(t *testing.T) {
	populateGraph(t)
	query := `
		{
			f as var(func: anyofterms(name, "Michonne Andrea Rick")) {
				friend {
					n as min(age)
					s as max(age)
					sum as math(n + s)
				}
			}

			me(id: var(f), orderdesc: var(sum)) {
				name 
				var(n)
				var(s)
			}
		}
	`
	js := processToFastJSON(t, query)
	require.JSONEq(t,
		`{"me":[{"name":"Rick Grimes","var[n]":38,"var[s]":38},{"name":"Michonne","var[n]":15,"var[s]":19},{"name":"Andrea","var[n]":15,"var[s]":15}]}`,
		js)
}

<<<<<<< HEAD
func TestQueryVarValAggMul(t *testing.T) {
	populateGraph(t)
	query := `
		{
			var(id: 1) {
				f as friend {
					n as age
					s as count(friend)
					mul as math(n * s)
				}
			}

			me(id: var(f), orderdesc: var(mul)) {
				name
				var(s)
				var(n)
				var(mul)
			}
		}
	`
	js := processToFastJSON(t, query)
	require.JSONEq(t,
		`{"me":[{"name":"Andrea","var[mul]":19,"var[n]":19,"var[s]":1},{"name":"Rick Grimes","var[mul]":15,"var[n]":15,"var[s]":1},{"name":"Glenn Rhee","var[mul]":0,"var[n]":15,"var[s]":0},{"name":"Daryl Dixon","var[mul]":0,"var[n]":17,"var[s]":0}]}`,
		js)
=======
func TestWrongVarType_Error1(t *testing.T) {
	populateGraph(t)
	query := `
		{
			f as var(func: anyofterms(name, "Michonne Andrea Rick")) {
				friend {
					n as min(age)
					s as max(age)
					sum as sumvar(n, s)
				}
			}

			me(id: var(sum), orderdesc: var(f)) {
				name 
				var(n)
				var(s)
			}
		}
	`
	res, err := gql.Parse(gql.Request{Str: query})
	require.NoError(t, err)

	var l Latency
	ctx := context.Background()
	_, err = ProcessQuery(ctx, res, &l)
	require.Error(t, err)
}

func TestWrongVarType_Error2(t *testing.T) {
	populateGraph(t)
	query := `
		{
			var(func: anyofterms(name, "Michonne Andrea Rick")) {
				friend {
					n as min(age)
					s as max(age)
					sum as sumvar(n, s)
				}
			}

			me(id: var(sum)) {
				name 
				var(n)
				var(s)
			}
		}
	`
	res, err := gql.Parse(gql.Request{Str: query})
	require.NoError(t, err)

	var l Latency
	ctx := context.Background()
	_, err = ProcessQuery(ctx, res, &l)
	require.Error(t, err)
}

func TestWrongVarType_Error3(t *testing.T) {
	populateGraph(t)
	query := `
		{
			f as var(func: anyofterms(name, "Michonne Andrea Rick")) {
				friend {
					n as min(age)
					s as max(age)
					sum as sumvar(n, s)
				}
			}

			me(id: var(f), orderdesc: var(f)) {
				name 
				var(n)
				var(s)
				var(sum)
			}
		}
	`
	res, err := gql.Parse(gql.Request{Str: query})
	require.NoError(t, err)

	var l Latency
	ctx := context.Background()
	_, err = ProcessQuery(ctx, res, &l)
	require.Error(t, err)
>>>>>>> 270d9ca7
}

func TestQueryVarValAggOrderDesc(t *testing.T) {
	populateGraph(t)
	query := `
		{
			info(id: 1) {
				f as friend {
					n as age
					s as count(friend)
					sum as math(n + s)
				}
			}

			me(id: var(f), orderdesc: var(sum)) {
				name
				age
				count(friend)
			}
		}
	`
	js := processToFastJSON(t, query)
	require.JSONEq(t,
		`{"info":[{"friend":[{"age":15,"friend":[{"count":1}],"var[sum]":16},{"age":15,"friend":[{"count":0}],"var[sum]":15},{"age":17,"friend":[{"count":0}],"var[sum]":17},{"age":19,"friend":[{"count":1}],"var[sum]":20},{"friend":[{"count":0}]}]}],"me":[{"age":19,"friend":[{"count":1}],"name":"Andrea"},{"age":17,"friend":[{"count":0}],"name":"Daryl Dixon"},{"age":15,"friend":[{"count":1}],"name":"Rick Grimes"},{"age":15,"friend":[{"count":0}],"name":"Glenn Rhee"}]}`,
		js)
}

func TestQueryVarValAggOrderAsc(t *testing.T) {
	populateGraph(t)
	query := `
		{
			var(id: 1) {
				f as friend {
					n as age
					s as survival_rate
					sum as math(n + s)
				}
			}

			me(id: var(f), orderasc: var(sum)) {
				name
				age
				survival_rate
			}
		}
	`
	js := processToFastJSON(t, query)
	require.JSONEq(t,
		`{"me":[{"age":15,"name":"Rick Grimes","survival_rate":1.600000},{"age":15,"name":"Glenn Rhee","survival_rate":1.600000},{"age":17,"name":"Daryl Dixon","survival_rate":1.600000},{"age":19,"name":"Andrea","survival_rate":1.600000}]}`,
		js)
}

func TestQueryVarValOrderAsc(t *testing.T) {
	populateGraph(t)
	query := `
		{
			var(id: 1) {
				f as friend {
					n as name
				}
			}

			me(id: var(f), orderasc: var(n)) {
				name
			}
		}
	`
	js := processToFastJSON(t, query)
	require.JSONEq(t,
		`{"me":[{"name":"Andrea"},{"name":"Daryl Dixon"},{"name":"Glenn Rhee"},{"name":"Rick Grimes"}]}`,
		js)
}

func TestQueryVarValOrderDob(t *testing.T) {
	populateGraph(t)
	query := `
		{
			var(id: 1) {
				f as friend {
					n as dob
				}
			}

			me(id: var(f), orderasc: var(n)) {
				name
				dob
			}
		}
	`
	js := processToFastJSON(t, query)
	require.JSONEq(t,
		`{"me":[{"name":"Andrea", "dob":"1901-01-15"},{"name":"Daryl Dixon", "dob":"1909-01-10"},{"name":"Glenn Rhee", "dob":"1909-05-05"},{"name":"Rick Grimes", "dob":"1910-01-02"}]}`,
		js)
}

func TestQueryVarValOrderDesc(t *testing.T) {
	populateGraph(t)
	query := `
		{
			var(id: 1) {
				f as friend {
					n as name
				}
			}

			me(id: var(f), orderdesc: var(n)) {
				name
			}
		}
	`
	js := processToFastJSON(t, query)
	require.JSONEq(t,
		`{"me":[{"name":"Rick Grimes"},{"name":"Glenn Rhee"},{"name":"Daryl Dixon"},{"name":"Andrea"}]}`,
		js)
}

func TestQueryVarValOrderDescMissing(t *testing.T) {
	populateGraph(t)
	query := `
		{
			var(id: 1034) {
				f As friend {
					n As name
				}
			}

			me(id: var(f), orderdesc: var(n)) {
				name
			}
		}
	`
	js := processToFastJSON(t, query)
	require.JSONEq(t, `{}`, js)
}

func TestMultiEmptyBlocks(t *testing.T) {
	populateGraph(t)
	query := `
		{
			you(id:0x01) {
			}

			me(id: 0x02) {
			}
		}
	`
	js := processToFastJSON(t, query)
	require.JSONEq(t,
		`{}`,
		js)
}

func TestUseVarsMultiCascade1(t *testing.T) {
	populateGraph(t)
	query := `
		{
			him(id:0x01) {
				L as friend {
				 B as friend
					name	
			 }
			}

			me(id: var(L, B)) {
				name
			}
		}
	`
	js := processToFastJSON(t, query)
	require.JSONEq(t,
		`{"him": [{"friend":[{"name":"Rick Grimes"}, {"name":"Andrea"}]}], "me":[{"name":"Michonne"},{"name":"Rick Grimes"},{"name":"Glenn Rhee"}, {"name":"Andrea"}]}`,
		js)
}

func TestUseVarsMultiCascade(t *testing.T) {
	populateGraph(t)
	query := `
		{
			var(id:0x01) {
				L as friend {
				 B as friend
				}
			}

			me(id: var(L, B)) {
				name
			}
		}
	`
	js := processToFastJSON(t, query)
	require.JSONEq(t,
		`{"me":[{"name":"Michonne"},{"name":"Rick Grimes"},{"name":"Glenn Rhee"}, {"name":"Andrea"}]}`,
		js)
}

func TestUseVarsMultiOrder(t *testing.T) {
	populateGraph(t)
	query := `
		{
			var(id:0x01) {
				L as friend(first:2, orderasc: dob)
			}

			var(id:0x01) {
				G as friend(first:2, offset:2, orderasc: dob)
			}

			friend1(id: var(L)) {
				name
			}

			friend2(id: var(G)) {
				name
			}
		}
	`
	js := processToFastJSON(t, query)
	require.JSONEq(t,
		`{"friend1":[{"name":"Daryl Dixon"}, {"name":"Andrea"}],"friend2":[{"name":"Rick Grimes"},{"name":"Glenn Rhee"}]}`,
		js)
}

func TestUseVarsFilterVarReuse1(t *testing.T) {
	populateGraph(t)
	query := `
		{
			friend(id:0x01) {
				friend {
					L as friend {
						name
						friend @filter(var(L)) {
							name
						}
					}
				}
			}
		}
	`
	js := processToFastJSON(t, query)
	require.JSONEq(t,
		`{"friend":[{"friend":[{"friend":[{"name":"Michonne", "friend":[{"name":"Glenn Rhee"}]}]}, {"friend":[{"name":"Glenn Rhee"}]}]}]}`,
		js)
}

func TestUseVarsFilterVarReuse2(t *testing.T) {
	populateGraph(t)
	query := `
		{
			friend(func:anyofterms(name, "Michonne Andrea Glenn")) {
				friend {
				 L as friend {
					 name
					 friend @filter(var(L)) {
						name
					}
				}
			}
		}
	}
	`
	js := processToFastJSON(t, query)
	require.JSONEq(t,
		`{"friend":[{"friend":[{"friend":[{"name":"Michonne", "friend":[{"name":"Glenn Rhee"}]}]}, {"friend":[{"name":"Glenn Rhee"}]}]}]}`,
		js)
}

func TestUseVarsFilterVarReuse3(t *testing.T) {
	populateGraph(t)
	query := `
		{
			var(id:0x01) {
				fr as friend(first:2, offset:2, orderasc: dob)
			}

			friend(id:0x01) {
				L as friend {
					friend {
						name
						friend @filter(var(L) and var(fr)) {
							name
						}
					}
				}
			}
		}
	`
	js := processToFastJSON(t, query)
	require.JSONEq(t,
		`{"friend":[{"friend":[{"friend":[{"name":"Michonne", "friend":[{"name":"Rick Grimes"},{"name":"Glenn Rhee"}]}]}, {"friend":[{"name":"Glenn Rhee"}]}]}]}`,
		js)
}

func TestNestedFuncRoot(t *testing.T) {
	populateGraph(t)
	posting.CommitLists(10, 1)
	time.Sleep(100 * time.Millisecond)
	query := `
    {
			me(func: gt(count(friend), 2)) {
				name
			}
		}
  `
	js := processToFastJSON(t, query)
	require.JSONEq(t, `{"me":[{"name":"Michonne"}]}`, js)
}

func TestNestedFuncRoot2(t *testing.T) {
	populateGraph(t)
	posting.CommitLists(10, 1)
	time.Sleep(100 * time.Millisecond)
	query := `
		{
			me(func: geq(count(friend), 1)) {
				name
			}
		}
  `
	js := processToFastJSON(t, query)
	require.JSONEq(t, `{"me":[{"name":"Michonne"},{"name":"Rick Grimes"},{"name":"Andrea"}]}`, js)
}

func TestRecurseQuery(t *testing.T) {
	populateGraph(t)
	query := `
		{
			recurse(id:0x01) {
				friend 
				name
			}
		}`
	js := processToFastJSON(t, query)
	require.JSONEq(t,
		`{"recurse":[{"name":"Michonne", "friend":[{"name":"Rick Grimes", "friend":[{"name":"Michonne"}]},{"name":"Glenn Rhee"},{"name":"Daryl Dixon"},{"name":"Andrea", "friend":[{"name":"Glenn Rhee"}]}]}]}`, js)
}

func TestRecurseQueryLimitDepth(t *testing.T) {
	populateGraph(t)
	query := `
		{
			recurse(id:0x01, depth: 2) {
				friend 
				name
			}
		}`
	js := processToFastJSON(t, query)
	require.JSONEq(t,
		`{"recurse":[{"name":"Michonne", "friend":[{"name":"Rick Grimes"},{"name":"Glenn Rhee"},{"name":"Daryl Dixon"},{"name":"Andrea"}]}]}`, js)
}

func TestShortestPath_NoPath(t *testing.T) {
	populateGraph(t)
	query := `
		{
			A as shortest(from:0x01, to:101) {
				path
				follow
			}

			me(id: var( A)) {
				name
			}
		}`
	js := processToFastJSON(t, query)
	require.JSONEq(t,
		`{}`,
		js)
}

func TestShortestPath(t *testing.T) {
	populateGraph(t)
	query := `
		{
			A as shortest(from:0x01, to:31) {
				friend 
			}

			me(id: var( A)) {
				name
			}
		}`
	js := processToFastJSON(t, query)
	require.JSONEq(t,
		`{"_path_":[{"_uid_":"0x1","friend":[{"_uid_":"0x1f"}]}],"me":[{"name":"Michonne"},{"name":"Andrea"}]}`,
		js)
}

func TestShortestPathRev(t *testing.T) {
	populateGraph(t)
	query := `
		{
			A as shortest(from:23, to:1) {
				friend 
			}

			me(id: var( A)) {
				name
			}
		}`
	js := processToFastJSON(t, query)
	require.JSONEq(t,
		`{"_path_":[{"_uid_":"0x17","friend":[{"_uid_":"0x1"}]}],"me":[{"name":"Rick Grimes"},{"name":"Michonne"}]}`,
		js)
}

func TestShortestPathWeightsMultiFacet_Error(t *testing.T) {
	populateGraph(t)
	query := `
		{
			A as shortest(from:1, to:1002) {
				path @facets(weight, weight1)
			}

			me(id: var( A)) {
				name
			}
		}`
	res, err := gql.Parse(gql.Request{Str: query})
	require.NoError(t, err)

	var l Latency
	ctx := context.Background()
	_, err = ProcessQuery(ctx, res, &l)
	require.Error(t, err)
}

func TestShortestPathWeights(t *testing.T) {
	populateGraph(t)
	query := `
		{
			A as shortest(from:1, to:1002) {
				path @facets(weight)
			}

			me(id: var( A)) {
				name
			}
		}`
	js := processToFastJSON(t, query)
	require.JSONEq(t,
		`{"_path_":[{"_uid_":"0x1","path":[{"@facets":{"_":{"weight":0.100000}},"_uid_":"0x1f","path":[{"@facets":{"_":{"weight":0.100000}},"_uid_":"0x3e8","path":[{"@facets":{"_":{"weight":0.100000}},"_uid_":"0x3e9","path":[{"@facets":{"_":{"weight":0.100000}},"_uid_":"0x3ea"}]}]}]}]}],"me":[{"name":"Michonne"},{"name":"Andrea"},{"name":"Alice"},{"name":"Bob"},{"name":"Matt"}]}`,
		js)
}

func TestShortestPath2(t *testing.T) {
	populateGraph(t)
	query := `
		{
			A as shortest(from:0x01, to:1000) {
				path 
			}

			me(id: var( A)) {
				name
			}
		}`
	js := processToFastJSON(t, query)
	require.JSONEq(t,
		`{"_path_":[{"_uid_":"0x1","path":[{"_uid_":"0x1f","path":[{"_uid_":"0x3e8"}]}]}],"me":[{"name":"Michonne"},{"name":"Andrea"},{"name":"Alice"}]}
`,
		js)
}

func TestShortestPath3(t *testing.T) {
	populateGraph(t)
	query := `
		{
			A as shortest(from:1, to:1003) {
				path 
			}

			me(id: var( A)) {
				name
			}
		}`
	js := processToFastJSON(t, query)
	require.JSONEq(t,
		`{"_path_":[{"_uid_":"0x1","path":[{"_uid_":"0x1f","path":[{"_uid_":"0x3e8","path":[{"_uid_":"0x3ea","path":[{"_uid_":"0x3eb"}]}]}]}]}],"me":[{"name":"Michonne"},{"name":"Andrea"},{"name":"Alice"},{"name":"Matt"},{"name":"John"}]}`,
		js)
}

func TestShortestPath4(t *testing.T) {
	populateGraph(t)
	query := `
		{
			A as shortest(from:1, to:1003) {
				path 
				follow
			}

			me(id: var( A)) {
				name
			}
		}`
	js := processToFastJSON(t, query)
	require.JSONEq(t,
		`{"_path_":[{"_uid_":"0x1","follow":[{"_uid_":"0x1f","follow":[{"_uid_":"0x3e9","follow":[{"_uid_":"0x3eb"}]}]}]}],"me":[{"name":"Michonne"},{"name":"Andrea"},{"name":"Bob"},{"name":"John"}]}`,
		js)
}

func TestShortestPath_filter(t *testing.T) {
	populateGraph(t)
	query := `
		{
			A as shortest(from:1, to:1002) {
				path @filter(not anyofterms(name, "alice"))
				follow
			}

			me(id: var( A)) {
				name
			}
		}`
	js := processToFastJSON(t, query)
	require.JSONEq(t,
		`{"_path_":[{"_uid_":"0x1","follow":[{"_uid_":"0x1f","follow":[{"_uid_":"0x3e9","path":[{"_uid_":"0x3ea"}]}]}]}],"me":[{"name":"Michonne"},{"name":"Andrea"},{"name":"Bob"},{"name":"Matt"}]}`,
		js)
}

func TestShortestPath_filter2(t *testing.T) {
	populateGraph(t)
	query := `
		{
			A as shortest(from:1, to:1002) {
				path @filter(not anyofterms(name, "alice"))
				follow @filter(not anyofterms(name, "bob"))
			}

			me(id: var(A)) {
				name
			}
		}`
	js := processToFastJSON(t, query)
	require.JSONEq(t,
		`{}`,
		js)
}

func TestUseVarsFilterMultiId(t *testing.T) {
	populateGraph(t)
	query := `
		{
			var(id:0x01) {
				L as friend {
					friend
				}
			}

			var(id:31) {
				G as friend
			}

			friend(func:anyofterms(name, "Michonne Andrea Glenn")) @filter(var(G, L)) {
				name
			}
		}
	`
	js := processToFastJSON(t, query)
	require.JSONEq(t,
		`{"friend":[{"name":"Glenn Rhee"},{"name":"Andrea"}]}`,
		js)
}

func TestUseVarsMultiFilterId(t *testing.T) {
	populateGraph(t)
	query := `
		{
			var(id:0x01) {
				L as friend
			}

			var(id:31) {
				G as friend
			}

			friend(id: var(L)) @filter(var(G)) {
				name
			}
		}
	`
	js := processToFastJSON(t, query)
	require.JSONEq(t,
		`{"friend":[{"name":"Glenn Rhee"}]}`,
		js)
}

func TestUseVarsCascade(t *testing.T) {
	populateGraph(t)
	query := `
		{
			var(id:0x01) {
				L as friend {
				  friend
				}
			}

			me(id: var(L)) {
				name
			}
		}
	`
	js := processToFastJSON(t, query)
	require.JSONEq(t,
		`{"me":[{"name":"Rick Grimes"}, {"name":"Andrea"} ]}`,
		js)
}

func TestUseVars(t *testing.T) {
	populateGraph(t)
	query := `
		{
			var(id:0x01) {
				L as friend
			}

			me(id: var(L)) {
				name
			}
		}
	`
	js := processToFastJSON(t, query)
	require.JSONEq(t,
		`{"me":[{"name":"Rick Grimes"},{"name":"Glenn Rhee"},{"name":"Daryl Dixon"},{"name":"Andrea"}]}`,
		js)
}

func TestGetUIDCount(t *testing.T) {
	populateGraph(t)
	query := `
		{
			me(id:0x01) {
				name
				_uid_
				gender
				alive
				count(friend)
			}
		}
	`
	js := processToFastJSON(t, query)
	require.JSONEq(t,
		`{"me":[{"_uid_":"0x1","alive":true,"friend":[{"count":5}],"gender":"female","name":"Michonne"}]}`,
		js)
}

func TestDebug1(t *testing.T) {
	populateGraph(t)

	// Alright. Now we have everything set up. Let's create the query.
	query := `
		{
			me(id:0x01) {
				name
				gender
				alive
				count(friend)
			}
		}
	`
	res, err := gql.Parse(gql.Request{Str: query})
	require.NoError(t, err)

	var l Latency
	ctx := context.Background()
	ctx = context.WithValue(ctx, "debug", "true")
	sgl, err := ProcessQuery(ctx, res, &l)
	require.NoError(t, err)

	var buf bytes.Buffer
	require.NoError(t, ToJson(&l, sgl, &buf, nil))

	var mp map[string]interface{}
	require.NoError(t, json.Unmarshal([]byte(buf.Bytes()), &mp))

	resp := mp["me"]
	uid := resp.([]interface{})[0].(map[string]interface{})["_uid_"].(string)
	require.EqualValues(t, "0x1", uid)

	latency := mp["server_latency"]
	require.NotNil(t, latency)
	_, ok := latency.(map[string]interface{})
	require.True(t, ok)
}

func TestDebug2(t *testing.T) {
	populateGraph(t)

	query := `
		{
			me(id:0x01) {
				name
				gender
				alive
				count(friend)
			}
		}
	`

	js := processToFastJSON(t, query)
	var mp map[string]interface{}
	require.NoError(t, json.Unmarshal([]byte(js), &mp))

	resp := mp["me"]
	uid, ok := resp.([]interface{})[0].(map[string]interface{})["_uid_"].(string)
	require.False(t, ok, "No uid expected but got one %s", uid)
}

func TestDebug3(t *testing.T) {
	populateGraph(t)

	// Alright. Now we have everything set up. Let's create the query.
	query := `
		{
			me(id: [1, 24]) @filter(geq(dob, "1910-01-01")) {
				name
			}
		}
	`
	res, err := gql.Parse(gql.Request{Str: query})
	require.NoError(t, err)

	var l Latency
	ctx := context.Background()
	ctx = context.WithValue(ctx, "debug", "true")
	sgl, err := ProcessQuery(ctx, res, &l)
	require.NoError(t, err)

	var buf bytes.Buffer
	require.NoError(t, ToJson(&l, sgl, &buf, nil))

	var mp map[string]interface{}
	require.NoError(t, json.Unmarshal([]byte(buf.Bytes()), &mp))

	resp := mp["me"]
	require.EqualValues(t, 1, len(mp["me"].([]interface{})))
	uid := resp.([]interface{})[0].(map[string]interface{})["_uid_"].(string)
	require.EqualValues(t, "0x1", uid)

	latency := mp["server_latency"]
	require.NotNil(t, latency)
	_, ok := latency.(map[string]interface{})
	require.True(t, ok)
}
func TestCount(t *testing.T) {
	populateGraph(t)

	// Alright. Now we have everything set up. Let's create the query.
	query := `
		{
			me(id:0x01) {
				name
				gender
				alive
				count(friend)
			}
		}
	`

	js := processToFastJSON(t, query)
	require.JSONEq(t,
		`{"me":[{"alive":true,"friend":[{"count":5}],"gender":"female","name":"Michonne"}]}`,
		js)
}

func TestCountError1(t *testing.T) {
	// Alright. Now we have everything set up. Let's create the query.
	query := `
		{
			me(id: 0x01) {
				count(friend {
					name
				})
				name
				gender
				alive
			}
		}
	`
	_, err := gql.Parse(gql.Request{Str: query})
	require.Error(t, err)
}

func TestCountError2(t *testing.T) {
	// Alright. Now we have everything set up. Let's create the query.
	query := `
		{
			me(id: 0x01) {
				count(friend {
					c {
						friend
					}
				})
				name
				gender
				alive
			}
		}
	`
	_, err := gql.Parse(gql.Request{Str: query})
	require.Error(t, err)
}

func TestCountError3(t *testing.T) {
	// Alright. Now we have everything set up. Let's create the query.
	query := `
		{
			me(id: 0x01) {
				count(friend
				name
				gender
				alive
			}
		}
	`
	_, err := gql.Parse(gql.Request{Str: query})
	require.Error(t, err)
}

func TestMultiCountSort(t *testing.T) {
	populateGraph(t)
	// Alright. Now we have everything set up. Let's create the query.
	query := `
	{
		f as var(func: anyofterms(name, "michonne rick andrea")) {
		 	n as count(friend) 
		}

		countorder(id: var(f), orderasc: var(n)) {
			name
			count(friend)
		}
	}
`
	js := processToFastJSON(t, query)
	require.JSONEq(t,
		`{"countorder":[{"friend":[{"count":0}],"name":"Andrea With no friends"},{"friend":[{"count":1}],"name":"Rick Grimes"},{"friend":[{"count":1}],"name":"Andrea"},{"friend":[{"count":5}],"name":"Michonne"}]}`,
		js)
}

func TestMultiAggSort(t *testing.T) {
	populateGraph(t)
	// Alright. Now we have everything set up. Let's create the query.
	query := `
	{
		f as var(func: anyofterms(name, "michonne rick andrea")) {
			name
			friend {
				mindob as min(dob)
				maxdob as max(dob)
				dob
			}
		}

		maxorder(id: var(f), orderasc: var(maxdob)) {
			name
			friend {
				max(dob)
			}
		}

		minorder(id: var(f), orderasc: var(mindob)) {
			name
			friend {
				min(dob)
			}
		}
	}
`
	js := processToFastJSON(t, query)
	require.JSONEq(t,
		`{"maxorder":[{"friend":[{"max(dob)":"1909-05-05"}],"name":"Andrea"},{"friend":[{"max(dob)":"1910-01-01"}],"name":"Rick Grimes"},{"friend":[{"max(dob)":"1910-01-02"}],"name":"Michonne"}],"minorder":[{"friend":[{"min(dob)":"1901-01-15"}],"name":"Michonne"},{"friend":[{"min(dob)":"1909-05-05"}],"name":"Andrea"},{"friend":[{"min(dob)":"1910-01-01"}],"name":"Rick Grimes"}]}`,
		js)
}

func TestMinMulti(t *testing.T) {
	populateGraph(t)
	// Alright. Now we have everything set up. Let's create the query.
	query := `
	{
		me(func: anyofterms(name, "michonne rick andrea")) {
			name
			friend {
				min(dob)
				max(dob)
				dob
			}
		}
	}
`
	js := processToFastJSON(t, query)
	require.JSONEq(t,
		`{"me":[{"friend":[{"dob":"1910-01-02"},{"dob":"1909-05-05"},{"dob":"1909-01-10"},{"dob":"1901-01-15"},{"min(dob)":"1901-01-15"},{"max(dob)":"1910-01-02"}],"name":"Michonne"},{"friend":[{"dob":"1910-01-01"},{"min(dob)":"1910-01-01"},{"max(dob)":"1910-01-01"}],"name":"Rick Grimes"},{"friend":[{"dob":"1909-05-05"},{"min(dob)":"1909-05-05"},{"max(dob)":"1909-05-05"}],"name":"Andrea"},{"name":"Andrea With no friends"}]}`,
		js)
}

func TestMinMultiProto(t *testing.T) {
	populateGraph(t)
	// Alright. Now we have everything set up. Let's create the query.
	query := `
	{
		me(id: [1,23]) {
			name
			friend {
				name
				min(dob)
				max(dob)
			}
		}
	}
`
	pb := processToPB(t, query, map[string]string{}, false)
	res := `attribute: "_root_"
children: <
  attribute: "me"
  properties: <
    prop: "name"
    value: <
      str_val: "Michonne"
    >
  >
  children: <
    attribute: "friend"
    properties: <
      prop: "name"
      value: <
        str_val: "Rick Grimes"
      >
    >
  >
  children: <
    attribute: "friend"
    properties: <
      prop: "name"
      value: <
        str_val: "Glenn Rhee"
      >
    >
  >
  children: <
    attribute: "friend"
    properties: <
      prop: "name"
      value: <
        str_val: "Daryl Dixon"
      >
    >
  >
  children: <
    attribute: "friend"
    properties: <
      prop: "name"
      value: <
        str_val: "Andrea"
      >
    >
  >
  children: <
    attribute: "friend"
    properties: <
      prop: "min(dob)"
      value: <
        str_val: "1901-01-15T00:00:00Z"
      >
    >
  >
  children: <
    attribute: "friend"
    properties: <
      prop: "max(dob)"
      value: <
        str_val: "1910-01-02T00:00:00Z"
      >
    >
  >
>
children: <
  attribute: "me"
  properties: <
    prop: "name"
    value: <
      str_val: "Rick Grimes"
    >
  >
  children: <
    attribute: "friend"
    properties: <
      prop: "name"
      value: <
        str_val: "Michonne"
      >
    >
  >
  children: <
    attribute: "friend"
    properties: <
      prop: "min(dob)"
      value: <
        str_val: "1910-01-01T00:00:00Z"
      >
    >
  >
  children: <
    attribute: "friend"
    properties: <
      prop: "max(dob)"
      value: <
        str_val: "1910-01-01T00:00:00Z"
      >
    >
  >
>
`
	require.Equal(t, res, proto.MarshalTextString(pb[0]))
}

func TestMin(t *testing.T) {
	populateGraph(t)
	// Alright. Now we have everything set up. Let's create the query.
	query := `
	{
		me(id:0x01) {
			name
			friend {
				min(dob)
			}
		}
	}
`
	js := processToFastJSON(t, query)
	require.JSONEq(t,
		`{"me":[{"friend":[{"min(dob)":"1901-01-15"}],"name":"Michonne"}]}`,
		js)
}

func TestMinError1(t *testing.T) {
	populateGraph(t)
	// error: min could not performed on non-scalar-type
	query := `
                {
                        me(id:0x01) {
                                name
                                gender
                                alive
                                min(friend)
                        }
                }
        `
	res, err := gql.Parse(gql.Request{Str: query})
	require.NoError(t, err)

	var l Latency
	_, queryErr := ProcessQuery(context.Background(), res, &l)
	require.NotNil(t, queryErr)
}

func TestMinError2(t *testing.T) {
	populateGraph(t)
	// error: min should not have children
	query := `
                {
                        me(id:0x01) {
                                name
                                gender
                                alive
                                min(friend) {
                                    name
                                }
                        }
                }
        `
	_, err := gql.Parse(gql.Request{Str: query})
	require.Error(t, err)
}

func TestMinSchema(t *testing.T) {
	populateGraph(t)
	// Alright. Now we have everything set up. Let's create the query.
	query := `
                {
                        me(id:0x01) {
                                name
                                gender
                                alive
                                friend {
                                    min(survival_rate)
                                }
                        }
                }
        `
	js := processToFastJSON(t, query)
	require.EqualValues(t,
		`{"me":[{"alive":true,"friend":[{"min(survival_rate)":1.600000}],"gender":"female","name":"Michonne"}]}`,
		js)

	schema.State().Set("survival_rate", typesp.Schema{ValueType: uint32(types.IntID)})
	js = processToFastJSON(t, query)
	require.EqualValues(t,
		`{"me":[{"alive":true,"friend":[{"min(survival_rate)":1}],"gender":"female","name":"Michonne"}]}`,
		js)
	schema.State().Set("survival_rate", typesp.Schema{ValueType: uint32(types.FloatID)})
}

func TestMax(t *testing.T) {
	populateGraph(t)
	// Alright. Now we have everything set up. Let's create the query.
	query := `
                {
                        me(id:0x01) {
                                name
                                gender
                                alive
                                friend {
                                    max(dob)
                                }
                        }
                }
        `
	js := processToFastJSON(t, query)
	require.EqualValues(t,
		`{"me":[{"alive":true,"friend":[{"max(dob)":"1910-01-02"}],"gender":"female","name":"Michonne"}]}`,
		js)
}

func TestMaxError1(t *testing.T) {
	populateGraph(t)
	// error: aggregator 'max' should not have filters on its own
	query := `
                {
                        me(id:0x01) {
                                name
                                gender
                                alive
                                friend {
                                    max(dob @filter(gt(dob, "1910-01-02")))
                                }
                        }
                }
        `
	_, err := gql.Parse(gql.Request{Str: query})
	require.Error(t, err)
}

func TestAvg(t *testing.T) {
	populateGraph(t)
	query := `
	{
		me(id:0x01) {
			name
			gender
			alive
			friend {
				avg(shadow_deep)
			}
		}
	}
`
	js := processToFastJSON(t, query)
	require.JSONEq(t,
		`{"me":[{"alive":true,"friend":[{"avg(shadow_deep)":9}],"gender":"female","name":"Michonne"}]}`,
		js)
}

func TestAvgError(t *testing.T) {
	populateGraph(t)
	query := `
	{
		me(id:0x01) {
			name
			gender
			alive
			friend {
				avg(name)
			}
		}
	}
`

	_, err := processToFastJsonReq(t, query)
	require.Error(t, err)
}

func TestSum(t *testing.T) {
	populateGraph(t)
	query := `
                {
                        me(id:0x01) {
                                name
                                gender
                                alive
                                friend {
                                    sum(shadow_deep)
                                }
                        }
                }
        `
	js := processToFastJSON(t, query)
	require.JSONEq(t,
		`{"me":[{"alive":true,"friend":[{"sum(shadow_deep)":18}],"gender":"female","name":"Michonne"}]}`,
		js)
}

func TestSumError1(t *testing.T) {
	populateGraph(t)
	// error: sum could only be applied on int/float
	query := `
                {
                        me(id:0x01) {
                                name
                                gender
                                alive
                                friend {
                                    sum(name)
                                }
                        }
                }
        `
	res, err := gql.Parse(gql.Request{Str: query})
	require.NoError(t, err)

	var l Latency
	_, queryErr := ProcessQuery(context.Background(), res, &l)
	require.NotNil(t, queryErr)
}

func TestQueryPassword(t *testing.T) {
	populateGraph(t)
	// Password is not fetchable
	query := `
                {
                        me(id:0x01) {
                                name
                                password
                        }
                }
	`
	res, err := gql.Parse(gql.Request{Str: query})
	require.NoError(t, err)

	var l Latency
	_, queryErr := ProcessQuery(context.Background(), res, &l)
	require.NotNil(t, queryErr)
}

func TestCheckPassword(t *testing.T) {
	populateGraph(t)
	query := `
                {
                        me(id:0x01) {
                                name
                                checkpwd(password, "123456")
                        }
                }
	`
	js := processToFastJSON(t, query)
	require.EqualValues(t,
		`{"me":[{"name":"Michonne","password":[{"checkpwd":true}]}]}`,
		js)
}

func TestCheckPasswordIncorrect(t *testing.T) {
	populateGraph(t)
	query := `
                {
                        me(id:0x01) {
                                name
                                checkpwd(password, "654123")
                        }
                }
	`
	js := processToFastJSON(t, query)
	require.EqualValues(t,
		`{"me":[{"name":"Michonne","password":[{"checkpwd":false}]}]}`,
		js)
}

// ensure, that old and deprecated form is not allowed
func TestCheckPasswordParseError(t *testing.T) {
	populateGraph(t)
	query := `
                {
                        me(id:0x01) {
                                name
                                checkpwd("654123")
                        }
                }
	`
	_, err := processToFastJsonReq(t, query)
	require.Error(t, err)
}

func TestCheckPasswordDifferentAttr1(t *testing.T) {
	populateGraph(t)
	query := `
                {
                        me(id:23) {
                                name
                                checkpwd(pass, "654321")
                        }
                }
	`
	js := processToFastJSON(t, query)
	require.EqualValues(t, `{"me":[{"name":"Rick Grimes","pass":[{"checkpwd":true}]}]}`, js)
}

func TestCheckPasswordDifferentAttr2(t *testing.T) {
	populateGraph(t)
	query := `
                {
                        me(id:23) {
                                name
                                checkpwd(pass, "invalid")
                        }
                }
	`
	js := processToFastJSON(t, query)
	require.EqualValues(t, `{"me":[{"name":"Rick Grimes","pass":[{"checkpwd":false}]}]}`, js)
}

func TestCheckPasswordInvalidAttr(t *testing.T) {
	populateGraph(t)
	query := `
                {
                        me(id:0x1) {
                                name
                                checkpwd(pass, "123456")
                        }
                }
	`
	js := processToFastJSON(t, query)
	// for id:0x1 there is no pass attribute defined (there's only password attribute)
	require.EqualValues(t, `{"me":[{"name":"Michonne","pass":[{"checkpwd":false}]}]}`, js)
}

// test for old version of checkpwd with hardcoded attribute name
func TestCheckPasswordQuery1(t *testing.T) {
	populateGraph(t)
	query := `
                {
                        me(id:0x1) {
                                name
                                password
                        }
                }
	`
	_, err := processToFastJsonReq(t, query)
	require.Error(t, err)
	require.EqualValues(t, "Attribute `password` of type password cannot be fetched", err.Error())
}

// test for improved version of checkpwd with custom attribute name
func TestCheckPasswordQuery2(t *testing.T) {
	populateGraph(t)
	query := `
                {
                        me(id:23) {
                                name
                                pass
                        }
                }
	`
	_, err := processToFastJsonReq(t, query)
	require.Error(t, err)
	require.EqualValues(t, "Attribute `pass` of type password cannot be fetched", err.Error())
}

func TestToSubgraphInvalidFnName(t *testing.T) {
	query := `
                {
                        me(func:invalidfn1(name, "some cool name")) {
                                name
                                gender
                                alive
                        }
                }
        `
	res, err := gql.Parse(gql.Request{Str: query})
	require.NoError(t, err)

	ctx := context.Background()
	_, err = ToSubGraph(ctx, res.Query[0])
	require.Error(t, err)
}

func TestToSubgraphInvalidFnName2(t *testing.T) {
	query := `
                {
                        me(func:anyofterms(name, "some cool name")) {
                                name
                                friend @filter(invalidfn2(name, "some name")) {
                                       name
                                }
                        }
                }
        `
	res, err := gql.Parse(gql.Request{Str: query})
	require.NoError(t, err)

	ctx := context.Background()
	_, err = ToSubGraph(ctx, res.Query[0])
	require.Error(t, err)
}

func TestToSubgraphInvalidFnName3(t *testing.T) {
	query := `
                {
                        me(func:anyofterms(name, "some cool name")) {
                                name
                                friend @filter(anyofterms(name, "Andrea") or
                                               invalidfn3(name, "Andrea Rhee")){
                                        name
                                }
                        }
                }
        `
	res, err := gql.Parse(gql.Request{Str: query})
	require.NoError(t, err)

	ctx := context.Background()
	_, err = ToSubGraph(ctx, res.Query[0])
	require.Error(t, err)
}

func TestToSubgraphInvalidFnName4(t *testing.T) {
	query := `
                {
                        f as var(func:invalidfn4(name, "Michonne Rick Glenn")) {
                                name
                        }
                        you(func:anyofterms(name, "Michonne")) {
                                friend @filter(var(f)) {
                                        name
                                }
                        }
                }
        `
	res, err := gql.Parse(gql.Request{Str: query})
	require.NoError(t, err)

	ctx := context.Background()
	_, err = ToSubGraph(ctx, res.Query[0])
	require.Error(t, err)
}

func TestToSubgraphInvalidArgs1(t *testing.T) {
	query := `
                {
                        me(id:0x01) {
                                name
                                gender
                                friend(disorderasc: dob) @filter(leq(dob, "1909-03-20")) {
                                        name
                                }
                        }
                }
        `
	res, err := gql.Parse(gql.Request{Str: query})
	require.NoError(t, err)

	ctx := context.Background()
	_, err = ToSubGraph(ctx, res.Query[0])
	require.Error(t, err)
}

func TestToSubgraphInvalidArgs2(t *testing.T) {
	query := `
                {
                        me(id:0x01) {
                                name
                                gender
                                friend(offset:1, invalidorderasc:1) @filter(anyofterms(name, "Andrea")) {
                                        name
                                }
                        }
                }
        `
	res, err := gql.Parse(gql.Request{Str: query})
	require.NoError(t, err)

	ctx := context.Background()
	_, err = ToSubGraph(ctx, res.Query[0])
	require.Error(t, err)
}

func TestProcessGraph(t *testing.T) {
	populateGraph(t)
	// Alright. Now we have everything set up. Let's create the query.
	query := `
		{
			me(id: 0x01) {
				friend {
					name
				}
				name
				gender
				alive
			}
		}
	`
	res, err := gql.Parse(gql.Request{Str: query})
	require.NoError(t, err)

	ctx := context.Background()
	sg, err := ToSubGraph(ctx, res.Query[0])
	require.NoError(t, err)

	ch := make(chan error)
	go ProcessGraph(ctx, sg, nil, ch)
	err = <-ch
	require.NoError(t, err)

	require.EqualValues(t, childAttrs(sg), []string{"friend", "name", "gender", "alive"})
	require.EqualValues(t, childAttrs(sg.Children[0]), []string{"name"})

	child := sg.Children[0]
	require.EqualValues(t,
		[][]uint64{
			{23, 24, 25, 31, 101},
		}, algo.ToUintsListForTest(child.uidMatrix))

	require.EqualValues(t, []string{"name"}, childAttrs(child))

	child = child.Children[0]
	require.EqualValues(t,
		[]string{"Rick Grimes", "Glenn Rhee", "Daryl Dixon", "Andrea", ""},
		taskValues(t, child.values))

	require.EqualValues(t, []string{"Michonne"},
		taskValues(t, sg.Children[1].values))
	require.EqualValues(t, []string{"female"},
		taskValues(t, sg.Children[2].values))
}

func TestToFastJSON(t *testing.T) {
	populateGraph(t)
	// Alright. Now we have everything set up. Let's create the query.
	query := `
		{
			me(id:0x01) {
				name
				gender
				alive
				friend {
					name
				}
			}
		}
	`

	js := processToFastJSON(t, query)
	require.JSONEq(t,
		`{"me":[{"alive":true,"friend":[{"name":"Rick Grimes"},{"name":"Glenn Rhee"},{"name":"Daryl Dixon"},{"name":"Andrea"}],"gender":"female","name":"Michonne"}]}`,
		js)
}

func TestFieldAlias(t *testing.T) {
	populateGraph(t)

	// Alright. Now we have everything set up. Let's create the query.
	query := `
		{
			me(id:0x01) {
				MyName:name
				gender
				alive
				Buddies:friend {
					BudName:name
				}
			}
		}
	`

	js := processToFastJSON(t, query)
	require.JSONEq(t,
		`{"me":[{"alive":true,"Buddies":[{"BudName":"Rick Grimes"},{"BudName":"Glenn Rhee"},{"BudName":"Daryl Dixon"},{"BudName":"Andrea"}],"gender":"female","MyName":"Michonne"}]}`,
		string(js))
}

func TestFieldAliasProto(t *testing.T) {
	populateGraph(t)

	// Alright. Now we have everything set up. Let's create the query.
	query := `
		{
			me(id:0x01) {
				MyName:name
				gender
				alive
				Buddies:friend {
					BudName:name
				}
			}
		}
	`
	pb := processToPB(t, query, map[string]string{}, false)
	expectedPb := `attribute: "_root_"
children: <
  attribute: "me"
  properties: <
    prop: "MyName"
    value: <
      str_val: "Michonne"
    >
  >
  properties: <
    prop: "gender"
    value: <
      default_val: "female"
    >
  >
  properties: <
    prop: "alive"
    value: <
      bool_val: true
    >
  >
  children: <
    attribute: "Buddies"
    properties: <
      prop: "BudName"
      value: <
        str_val: "Rick Grimes"
      >
    >
  >
  children: <
    attribute: "Buddies"
    properties: <
      prop: "BudName"
      value: <
        str_val: "Glenn Rhee"
      >
    >
  >
  children: <
    attribute: "Buddies"
    properties: <
      prop: "BudName"
      value: <
        str_val: "Daryl Dixon"
      >
    >
  >
  children: <
    attribute: "Buddies"
    properties: <
      prop: "BudName"
      value: <
        str_val: "Andrea"
      >
    >
  >
>
`
	require.EqualValues(t,
		expectedPb,
		proto.MarshalTextString(pb[0]))
}

func TestToFastJSONFilter(t *testing.T) {
	populateGraph(t)
	query := `
		{
			me(id:0x01) {
				name
				gender
				friend @filter(anyofterms(name, "Andrea SomethingElse")) {
					name
				}
			}
		}
	`

	js := processToFastJSON(t, query)
	require.EqualValues(t,
		`{"me":[{"friend":[{"name":"Andrea"}],"gender":"female","name":"Michonne"}]}`,
		js)
}

func TestToFastJSONFilterMissBrac(t *testing.T) {
	populateGraph(t)
	query := `
		{
			me(id:0x01) {
				name
				gender
				friend @filter(anyofterms(name, "Andrea SomethingElse") {
					name
				}
			}
		}
	`
	_, err := gql.Parse(gql.Request{Str: query})
	require.Error(t, err)
}

func TestToFastJSONFilterallofterms(t *testing.T) {
	populateGraph(t)
	query := `
		{
			me(id:0x01) {
				name
				gender
				friend @filter(allofterms(name, "Andrea SomethingElse")) {
					name
				}
			}
		}
	`

	js := processToFastJSON(t, query)
	require.EqualValues(t,
		`{"me":[{"gender":"female","name":"Michonne"}]}`, js)
}

func TestInvalidStringIndex(t *testing.T) {
	// no FTS index defined for name
	populateGraph(t)
	query := `
		{
			me(id:0x01) {
				name
				gender
				friend @filter(alloftext(name, "Andrea SomethingElse")) {
					name
				}
			}
		}
	`

	_, err := processToFastJsonReq(t, query)
	require.Error(t, err)
}

func TestValidFulltextIndex(t *testing.T) {
	// no FTS index defined for name
	populateGraph(t)
	query := `
		{
			me(id:0x01) {
				name
				friend @filter(alloftext(alias, "BOB")) {
					alias
				}
			}
		}
	`

	js := processToFastJSON(t, query)
	require.JSONEq(t,
		`{"me":[{"name":"Michonne", "friend":[{"alias":"Bob Joe"}]}]}`, js)
}

func TestFilterRegexError(t *testing.T) {
	populateGraph(t)
	query := `
    {
      me(id:0x01) {
        name
        friend @filter(regexp(dob, "^[a-z A-Z]+$")) {
          name
        }
      }
    }
  `

	res, err := gql.Parse(gql.Request{Str: query})
	require.NoError(t, err)

	ctx := context.Background()
	sg, err := ToSubGraph(ctx, res.Query[0])
	require.NoError(t, err)
	sg.DebugPrint("")

	ch := make(chan error)
	go ProcessGraph(ctx, sg, nil, ch)
	err = <-ch
	require.Error(t, err)
}

func TestFilterRegex1(t *testing.T) {
	populateGraph(t)
	query := `
    {
      me(id:0x01) {
        name
        friend @filter(regexp(name, "^[a-z A-Z]+$")) {
          name
        }
      }
    }
  `

	js := processToFastJSON(t, query)
	require.JSONEq(t,
		`{"me":[{"name":"Michonne", "friend":[{"name":"Rick Grimes"},{"name":"Glenn Rhee"},{"name":"Daryl Dixon"}, {"name":"Andrea"}]}]}`, js)
}

func TestFilterRegex2(t *testing.T) {
	populateGraph(t)
	query := `
    {
      me(id:0x01) {
        name
        friend @filter(regexp(name, "^[^ao]+$")) {
          name
        }
      }
    }
  `

	js := processToFastJSON(t, query)
	require.JSONEq(t,
		`{"me":[{"name":"Michonne", "friend":[{"name":"Rick Grimes"},{"name":"Glenn Rhee"}]}]}`, js)
}

func TestFilterRegex3(t *testing.T) {
	populateGraph(t)
	query := `
    {
      me(id:0x01) {
        name
        friend @filter(regexp(name, "^(Ri)")) {
          name
        }
      }
    }
  `

	js := processToFastJSON(t, query)
	require.JSONEq(t,
		`{"me":[{"name":"Michonne", "friend":[{"name":"Rick Grimes"}]}]}`, js)
}

func TestToFastJSONFilterUID(t *testing.T) {
	populateGraph(t)
	query := `
		{
			me(id:0x01) {
				name
				gender
				friend @filter(anyofterms(name, "Andrea")) {
					_uid_
				}
			}
		}
	`

	js := processToFastJSON(t, query)
	require.EqualValues(t,
		`{"me":[{"friend":[{"_uid_":"0x1f"}],"gender":"female","name":"Michonne"}]}`,
		js)
}

func TestToFastJSONFilterOrUID(t *testing.T) {
	populateGraph(t)
	query := `
		{
			me(id:0x01) {
				name
				gender
				friend @filter(anyofterms(name, "Andrea") or anyofterms(name, "Andrea Rhee")) {
					_uid_
					name
				}
			}
		}
	`

	js := processToFastJSON(t, query)
	require.EqualValues(t,
		`{"me":[{"friend":[{"_uid_":"0x18","name":"Glenn Rhee"},{"_uid_":"0x1f","name":"Andrea"}],"gender":"female","name":"Michonne"}]}`,
		js)
}

func TestToFastJSONFilterOrCount(t *testing.T) {
	populateGraph(t)
	query := `
		{
			me(id:0x01) {
				name
				gender
				count(friend @filter(anyofterms(name, "Andrea") or anyofterms(name, "Andrea Rhee")))
				friend @filter(anyofterms(name, "Andrea")) {
					name
				}
			}
		}
	`

	js := processToFastJSON(t, query)
	require.JSONEq(t,
		`{"me":[{"friend":[{"count":2}, {"name":"Andrea"}],"gender":"female","name":"Michonne"}]}`,
		js)
}

func TestToFastJSONFilterOrFirst(t *testing.T) {
	populateGraph(t)
	query := `
		{
			me(id:0x01) {
				name
				gender
				friend(first:2) @filter(anyofterms(name, "Andrea") or anyofterms(name, "Glenn SomethingElse") or anyofterms(name, "Daryl")) {
					name
				}
			}
		}
	`

	js := processToFastJSON(t, query)
	require.JSONEq(t,
		`{"me":[{"friend":[{"name":"Glenn Rhee"},{"name":"Daryl Dixon"}],"gender":"female","name":"Michonne"}]}`,
		js)
}

func TestToFastJSONFilterOrOffset(t *testing.T) {
	populateGraph(t)
	query := `
		{
			me(id:0x01) {
				name
				gender
				friend(offset:1) @filter(anyofterms(name, "Andrea") or anyofterms(name, "Glenn Rhee") or anyofterms(name, "Daryl Dixon")) {
					name
				}
			}
		}
	`

	js := processToFastJSON(t, query)
	require.JSONEq(t,
		`{"me":[{"friend":[{"name":"Daryl Dixon"},{"name":"Andrea"}],"gender":"female","name":"Michonne"}]}`,
		js)
}

func TestToFastJSONFilterGeqName(t *testing.T) {
	populateGraph(t)
	query := `
		{
			me(id:0x01) {
				friend @filter(geq(name, "Rick")) {
					name
				}
			}
		}
	`

	js := processToFastJSON(t, query)
	require.JSONEq(t,
		`{"me":[{"friend":[{"name":"Rick Grimes"}]}]}`,
		js)
}

func TestToFastJSONFilteLtAlias(t *testing.T) {
	populateGraph(t)
	// We shouldn't get Zambo Alice.
	query := `
		{
			me(id:0x01) {
				friend(orderasc: alias) @filter(lt(alias, "Pat")) {
					alias
				}
			}
		}
	`

	js := processToFastJSON(t, query)
	require.JSONEq(t,
		`{"me":[{"friend":[{"alias":"Allan Matt"},{"alias":"Bob Joe"},{"alias":"John Alice"},{"alias":"John Oliver"}]}]}`,
		js)
}

func TestToFastJSONFilterGeq(t *testing.T) {
	populateGraph(t)
	query := `
		{
			me(id:0x01) {
				name
				gender
				friend @filter(geq(dob, "1909-05-05")) {
					name
				}
			}
		}
	`

	js := processToFastJSON(t, query)
	require.JSONEq(t,
		`{"me":[{"friend":[{"name":"Rick Grimes"},{"name":"Glenn Rhee"}],"gender":"female","name":"Michonne"}]}`,
		js)
}

func TestToFastJSONFilterGt(t *testing.T) {
	populateGraph(t)
	query := `
		{
			me(id:0x01) {
				name
				gender
				friend @filter(gt(dob, "1909-05-05")) {
					name
				}
			}
		}
	`

	js := processToFastJSON(t, query)
	require.JSONEq(t,
		`{"me":[{"friend":[{"name":"Rick Grimes"}],"gender":"female","name":"Michonne"}]}`,
		js)
}

func TestToFastJSONFilterLeq(t *testing.T) {
	populateGraph(t)
	query := `
		{
			me(id:0x01) {
				name
				gender
				friend @filter(leq(dob, "1909-01-10")) {
					name
				}
			}
		}
	`

	js := processToFastJSON(t, query)
	require.JSONEq(t,
		`{"me":[{"friend":[{"name":"Daryl Dixon"},{"name":"Andrea"}],"gender":"female","name":"Michonne"}]}`,
		js)
}

func TestToFastJSONFilterLt(t *testing.T) {
	populateGraph(t)
	query := `
		{
			me(id:0x01) {
				name
				gender
				friend @filter(lt(dob, "1909-01-10")) {
					name
				}
			}
		}
	`

	js := processToFastJSON(t, query)
	require.JSONEq(t,
		`{"me":[{"friend":[{"name":"Andrea"}],"gender":"female","name":"Michonne"}]}`,
		js)
}

func TestToFastJSONFilterEqualNoHit(t *testing.T) {
	populateGraph(t)
	query := `
		{
			me(id:0x01) {
				name
				gender
				friend @filter(eq(dob, "1909-03-20")) {
					name
				}
			}
		}
	`

	js := processToFastJSON(t, query)
	require.JSONEq(t,
		`{"me":[{"gender":"female","name":"Michonne"}]}`,
		js)
}
func TestToFastJSONFilterEqualName(t *testing.T) {
	populateGraph(t)
	query := `
		{
			me(id:0x01) {
				name
				gender
				friend @filter(eq(name, "Daryl Dixon")) {
					name
				}
			}
		}
	`

	js := processToFastJSON(t, query)
	require.JSONEq(t,
		`{"me":[{"friend":[{"name":"Daryl Dixon"}], "gender":"female","name":"Michonne"}]}`,
		js)
}

func TestToFastJSONFilterEqualNameNoHit(t *testing.T) {
	populateGraph(t)
	query := `
		{
			me(id:0x01) {
				name
				gender
				friend @filter(eq(name, "Daryl")) {
					name
				}
			}
		}
	`

	js := processToFastJSON(t, query)
	require.JSONEq(t,
		`{"me":[{"gender":"female","name":"Michonne"}]}`,
		js)
}

func TestToFastJSONFilterEqual(t *testing.T) {
	populateGraph(t)
	query := `
		{
			me(id:0x01) {
				name
				gender
				friend @filter(eq(dob, "1909-01-10")) {
					name
				}
			}
		}
	`

	js := processToFastJSON(t, query)
	require.JSONEq(t,
		`{"me":[{"friend":[{"name":"Daryl Dixon"}], "gender":"female","name":"Michonne"}]}`,
		js)
}

func TestToFastJSONOrderName(t *testing.T) {
	populateGraph(t)
	query := `
		{
			me(id:0x01) {
				name
				friend(orderasc: alias) {
					alias
				}
			}
		}
	`

	js := processToFastJSON(t, query)
	require.JSONEq(t,
		`{"me":[{"friend":[{"alias":"Allan Matt"},{"alias":"Bob Joe"},{"alias":"John Alice"},{"alias":"John Oliver"},{"alias":"Zambo Alice"}],"name":"Michonne"}]}`,
		js)
}

func TestToFastJSONOrderNameDesc(t *testing.T) {
	populateGraph(t)
	query := `
		{
			me(id:0x01) {
				name
				friend(orderdesc: alias) {
					alias
				}
			}
		}
	`

	js := processToFastJSON(t, query)
	require.JSONEq(t,
		`{"me":[{"friend":[{"alias":"Zambo Alice"},{"alias":"John Oliver"},{"alias":"John Alice"},{"alias":"Bob Joe"},{"alias":"Allan Matt"}],"name":"Michonne"}]}`,
		js)
}

func TestToFastJSONOrderName1(t *testing.T) {
	populateGraph(t)
	query := `
		{
			me(id:0x01) {
				name
				friend(orderasc: name ) {
					name
				}
			}
		}
	`

	js := processToFastJSON(t, query)
	require.JSONEq(t,
		`{"me":[{"friend":[{"name":"Andrea"},{"name":"Daryl Dixon"},{"name":"Glenn Rhee"},{"name":"Rick Grimes"}],"name":"Michonne"}]}`,
		js)
}

func TestToFastJSONOrderNameError(t *testing.T) {
	populateGraph(t)
	query := `
		{
			me(id:0x01) {
				name
				friend(orderasc: nonexistent) {
					name
				}
			}
		}
	`
	res, err := gql.Parse(gql.Request{Str: query})
	require.NoError(t, err)

	ctx := context.Background()
	sg, err := ToSubGraph(ctx, res.Query[0])
	require.NoError(t, err)
	sg.DebugPrint("")

	ch := make(chan error)
	go ProcessGraph(ctx, sg, nil, ch)
	err = <-ch
	require.Error(t, err)
}

func TestToFastJSONFilterLeqOrder(t *testing.T) {
	populateGraph(t)
	query := `
		{
			me(id:0x01) {
				name
				gender
				friend(orderasc: dob) @filter(leq(dob, "1909-03-20")) {
					name
				}
			}
		}
	`

	js := processToFastJSON(t, query)
	require.JSONEq(t,
		`{"me":[{"friend":[{"name":"Andrea"},{"name":"Daryl Dixon"}],"gender":"female","name":"Michonne"}]}`,
		js)
}

func TestToFastJSONFilterGeqNoResult(t *testing.T) {
	populateGraph(t)
	query := `
		{
			me(id:0x01) {
				name
				gender
				friend @filter(geq(dob, "1999-03-20")) {
					name
				}
			}
		}
	`

	js := processToFastJSON(t, query)
	require.JSONEq(t,
		`{"me":[{"gender":"female","name":"Michonne"}]}`, js)
}

func TestToFastJSONFirstOffsetOutOfBound(t *testing.T) {
	populateGraph(t)
	query := `
		{
			me(id:0x01) {
				name
				gender
				friend(offset:100, first:1) {
					name
				}
			}
		}
	`

	js := processToFastJSON(t, query)
	require.JSONEq(t,
		`{"me":[{"gender":"female","name":"Michonne"}]}`,
		js)
}

// No filter. Just to test first and offset.
func TestToFastJSONFirstOffset(t *testing.T) {
	populateGraph(t)
	query := `
		{
			me(id:0x01) {
				name
				gender
				friend(offset:1, first:1) {
					name
				}
			}
		}
	`

	js := processToFastJSON(t, query)
	require.JSONEq(t,
		`{"me":[{"friend":[{"name":"Glenn Rhee"}],"gender":"female","name":"Michonne"}]}`,
		js)
}

func TestToFastJSONFilterOrFirstOffset(t *testing.T) {
	populateGraph(t)
	query := `
		{
			me(id:0x01) {
				name
				gender
				friend(offset:1, first:1) @filter(anyofterms(name, "Andrea") or anyofterms(name, "SomethingElse Rhee") or anyofterms(name, "Daryl Dixon")) {
					name
				}
			}
		}
	`

	js := processToFastJSON(t, query)
	require.JSONEq(t,
		`{"me":[{"friend":[{"name":"Daryl Dixon"}],"gender":"female","name":"Michonne"}]}`,
		js)
}

func TestToFastJSONFilterLeqFirstOffset(t *testing.T) {
	populateGraph(t)
	query := `
		{
			me(id:0x01) {
				name
				gender
				friend(offset:1, first:1) @filter(leq(dob, "1909-03-20")) {
					name
				}
			}
		}
	`

	js := processToFastJSON(t, query)
	require.JSONEq(t,
		`{"me":[{"friend":[{"name":"Andrea"}],"gender":"female","name":"Michonne"}]}`,
		js)
}

func TestToFastJSONFilterOrFirstOffsetCount(t *testing.T) {
	populateGraph(t)
	query := `
		{
			me(id:0x01) {
				name
				gender
				count(friend(offset:1, first:1) @filter(anyofterms(name, "Andrea") or anyofterms(name, "SomethingElse Rhee") or anyofterms(name, "Daryl Dixon"))) 
			}
		}
	`

	js := processToFastJSON(t, query)
	require.JSONEq(t,
		`{"me":[{"friend":[{"count":1}],"gender":"female","name":"Michonne"}]}`,
		js)
}

func TestToFastJSONFilterOrFirstNegative(t *testing.T) {
	populateGraph(t)
	// When negative first/count is specified, we ignore offset and returns the last
	// few number of items.
	query := `
		{
			me(id:0x01) {
				name
				gender
				friend(first:-1, offset:0) @filter(anyofterms(name, "Andrea") or anyofterms(name, "Glenn Rhee") or anyofterms(name, "Daryl Dixon")) {
					name
				}
			}
		}
	`

	js := processToFastJSON(t, query)
	require.JSONEq(t,
		`{"me":[{"friend":[{"name":"Andrea"}],"gender":"female","name":"Michonne"}]}`,
		js)
}

func TestToFastJSONFilterNot1(t *testing.T) {
	populateGraph(t)
	query := `
		{
			me(id:0x01) {
				name
				gender
				friend @filter(not anyofterms(name, "Andrea rick")) {
					name
				}
			}
		}
	`

	js := processToFastJSON(t, query)
	require.JSONEq(t,
		`{"me":[{"gender":"female","name":"Michonne","friend":[{"name":"Glenn Rhee"},{"name":"Daryl Dixon"}]}]}`, js)
}

func TestToFastJSONFilterNot2(t *testing.T) {
	populateGraph(t)
	query := `
		{
			me(id:0x01) {
				name
				gender
				friend @filter(not anyofterms(name, "Andrea") and anyofterms(name, "Glenn Andrea")) {
					name
				}
			}
		}
	`

	js := processToFastJSON(t, query)
	require.JSONEq(t,
		`{"me":[{"gender":"female","name":"Michonne","friend":[{"name":"Glenn Rhee"}]}]}`, js)
}

func TestToFastJSONFilterNot3(t *testing.T) {
	populateGraph(t)
	query := `
		{
			me(id:0x01) {
				name
				gender
				friend @filter(not (anyofterms(name, "Andrea") or anyofterms(name, "Glenn Rick Andrea"))) {
					name
				}
			}
		}
	`

	js := processToFastJSON(t, query)
	require.JSONEq(t,
		`{"me":[{"gender":"female","name":"Michonne","friend":[{"name":"Daryl Dixon"}]}]}`, js)
}

func TestToFastJSONFilterAnd(t *testing.T) {
	populateGraph(t)
	query := `
		{
			me(id:0x01) {
				name
				gender
				friend @filter(anyofterms(name, "Andrea") and anyofterms(name, "SomethingElse Rhee")) {
					name
				}
			}
		}
	`

	js := processToFastJSON(t, query)
	require.EqualValues(t,
		`{"me":[{"gender":"female","name":"Michonne"}]}`, js)
}

func TestCountReverseFunc(t *testing.T) {
	populateGraph(t)
	posting.CommitLists(10, 1)
	time.Sleep(100 * time.Millisecond)
	query := `
		{
			me(func: geq(count(~friend), 2)) {
				name
				count(~friend)
			}
		}
	`
	js := processToFastJSON(t, query)
	require.JSONEq(t,
		`{"me":[{"name":"Glenn Rhee","~friend":[{"count":2}]}]}`,
		js)
}

func TestCountReverseFilter(t *testing.T) {
	populateGraph(t)
	query := `
		{
			me(func: anyofterms(name, "Glenn Michonne Rick")) @filter(geq(count(~friend), 2)) {
				name
				count(~friend)
			}
		}
	`
	js := processToFastJSON(t, query)
	require.JSONEq(t,
		`{"me":[{"name":"Glenn Rhee","~friend":[{"count":2}]}]}`,
		js)
}

func TestCountReverse(t *testing.T) {
	populateGraph(t)
	query := `
		{
			me(id:0x18) {
				name
				count(~friend)
			}
		}
	`
	js := processToFastJSON(t, query)
	require.JSONEq(t,
		`{"me":[{"name":"Glenn Rhee","~friend":[{"count":2}]}]}`,
		js)
}

func TestToFastJSONReverse(t *testing.T) {
	populateGraph(t)
	query := `
		{
			me(id:0x18) {
				name
				~friend {
					name
					gender
					alive
				}
			}
		}
	`
	js := processToFastJSON(t, query)
	require.JSONEq(t,
		`{"me":[{"name":"Glenn Rhee","~friend":[{"alive":true,"gender":"female","name":"Michonne"},{"alive": false, "name":"Andrea"}]}]}`,
		js)
}

func TestToFastJSONReverseFilter(t *testing.T) {
	populateGraph(t)
	query := `
		{
			me(id:0x18) {
				name
				~friend @filter(allofterms(name, "Andrea")) {
					name
					gender
				}
			}
		}
	`
	js := processToFastJSON(t, query)
	require.JSONEq(t,
		`{"me":[{"name":"Glenn Rhee","~friend":[{"name":"Andrea"}]}]}`,
		js)
}

func TestToFastJSONReverseDelSet(t *testing.T) {
	populateGraph(t)
	delEdgeToUID(t, "friend", 1, 24)       // Delete Michonne.
	delEdgeToUID(t, "friend", 23, 24)      // Ignored.
	addEdgeToUID(t, "friend", 25, 24, nil) // Add Daryl.

	query := `
		{
			me(id:0x18) {
				name
				~friend {
					name
					gender
				}
			}
		}
	`
	js := processToFastJSON(t, query)
	require.JSONEq(t,
		`{"me":[{"name":"Glenn Rhee","~friend":[{"name":"Daryl Dixon"},{"name":"Andrea"}]}]}`,
		js)
}

func TestToFastJSONReverseDelSetCount(t *testing.T) {
	populateGraph(t)
	delEdgeToUID(t, "friend", 1, 24)       // Delete Michonne.
	delEdgeToUID(t, "friend", 23, 24)      // Ignored.
	addEdgeToUID(t, "friend", 25, 24, nil) // Add Daryl.

	query := `
		{
			me(id:0x18) {
				name
				count(~friend)
			}
		}
	`
	js := processToFastJSON(t, query)
	require.JSONEq(t,
		`{"me":[{"name":"Glenn Rhee","~friend":[{"count":2}]}]}`,
		js)
}

func getProperty(properties []*graphp.Property, prop string) *graphp.Value {
	for _, p := range properties {
		if p.Prop == prop {
			return p.Value
		}
	}
	return nil
}

func TestToProto(t *testing.T) {
	populateGraph(t)
	query := `
		{
			me(id:0x1) {
				_xid_
				name
				gender
				alive
				friend {
					name
				}
			}
		}
  `
	pb := processToPB(t, query, map[string]string{}, true)
	require.EqualValues(t,
		`attribute: "_root_"
children: <
  uid: 1
  xid: "mich"
  attribute: "me"
  properties: <
    prop: "name"
    value: <
      str_val: "Michonne"
    >
  >
  properties: <
    prop: "gender"
    value: <
      default_val: "female"
    >
  >
  properties: <
    prop: "alive"
    value: <
      bool_val: true
    >
  >
  children: <
    uid: 23
    attribute: "friend"
    properties: <
      prop: "name"
      value: <
        str_val: "Rick Grimes"
      >
    >
  >
  children: <
    uid: 24
    attribute: "friend"
    properties: <
      prop: "name"
      value: <
        str_val: "Glenn Rhee"
      >
    >
  >
  children: <
    uid: 25
    attribute: "friend"
    properties: <
      prop: "name"
      value: <
        str_val: "Daryl Dixon"
      >
    >
  >
  children: <
    uid: 31
    attribute: "friend"
    properties: <
      prop: "name"
      value: <
        str_val: "Andrea"
      >
    >
  >
  children: <
    uid: 101
    attribute: "friend"
  >
>
`, proto.MarshalTextString(pb[0]))

}

func TestToProtoFilter(t *testing.T) {
	populateGraph(t)
	// Alright. Now we have everything set up. Let's create the query.
	query := `
		{
			me(id:0x01) {
				name
				gender
				friend @filter(anyofterms(name, "Andrea")) {
					name
				}
			}
		}
	`

	pb := processToPB(t, query, map[string]string{}, false)
	expectedPb := `attribute: "_root_"
children: <
  attribute: "me"
  properties: <
    prop: "name"
    value: <
      str_val: "Michonne"
    >
  >
  properties: <
    prop: "gender"
    value: <
      default_val: "female"
    >
  >
  children: <
    attribute: "friend"
    properties: <
      prop: "name"
      value: <
        str_val: "Andrea"
      >
    >
  >
>
`
	require.EqualValues(t, expectedPb, proto.MarshalTextString(pb[0]))
}

func TestToProtoFilterOr(t *testing.T) {
	populateGraph(t)
	// Alright. Now we have everything set up. Let's create the query.
	query := `
		{
			me(id:0x01) {
				name
				gender
				friend @filter(anyofterms(name, "Andrea") or anyofterms(name, "Glenn Rhee")) {
					name
				}
			}
		}
	`

	pb := processToPB(t, query, map[string]string{}, false)
	expectedPb := `attribute: "_root_"
children: <
  attribute: "me"
  properties: <
    prop: "name"
    value: <
      str_val: "Michonne"
    >
  >
  properties: <
    prop: "gender"
    value: <
      default_val: "female"
    >
  >
  children: <
    attribute: "friend"
    properties: <
      prop: "name"
      value: <
        str_val: "Glenn Rhee"
      >
    >
  >
  children: <
    attribute: "friend"
    properties: <
      prop: "name"
      value: <
        str_val: "Andrea"
      >
    >
  >
>
`
	require.EqualValues(t, expectedPb, proto.MarshalTextString(pb[0]))
}

func TestToProtoFilterAnd(t *testing.T) {
	populateGraph(t)
	// Alright. Now we have everything set up. Let's create the query.
	query := `
		{
			me(id:0x01) {
				name
				gender
				friend @filter(anyofterms(name, "Andrea") and anyofterms(name, "Glenn Rhee")) {
					name
				}
			}
		}
	`

	pb := processToPB(t, query, map[string]string{}, false)
	expectedPb := `attribute: "_root_"
children: <
  attribute: "me"
  properties: <
    prop: "name"
    value: <
      str_val: "Michonne"
    >
  >
  properties: <
    prop: "gender"
    value: <
      default_val: "female"
    >
  >
>
`
	require.EqualValues(t, expectedPb, proto.MarshalTextString(pb[0]))
}

// Test sorting / ordering by dob.
func TestToFastJSONOrder(t *testing.T) {
	populateGraph(t)
	query := `
		{
			me(id:0x01) {
				name
				gender
				friend(orderasc: dob) {
					name
					dob
				}
			}
		}
	`

	js := processToFastJSON(t, query)
	require.EqualValues(t,
		`{"me":[{"friend":[{"dob":"1901-01-15","name":"Andrea"},{"dob":"1909-01-10","name":"Daryl Dixon"},{"dob":"1909-05-05","name":"Glenn Rhee"},{"dob":"1910-01-02","name":"Rick Grimes"}],"gender":"female","name":"Michonne"}]}`,
		js)
}

// Test sorting / ordering by dob.
func TestToFastJSONOrderDesc(t *testing.T) {
	populateGraph(t)
	query := `
		{
			me(id:0x01) {
				name
				gender
				friend(orderdesc: dob) {
					name
					dob
				}
			}
		}
	`

	js := processToFastJSON(t, query)
	require.JSONEq(t,
		`{"me":[{"friend":[{"dob":"1910-01-02","name":"Rick Grimes"},{"dob":"1909-05-05","name":"Glenn Rhee"},{"dob":"1909-01-10","name":"Daryl Dixon"},{"dob":"1901-01-15","name":"Andrea"}],"gender":"female","name":"Michonne"}]}`,
		string(js))
}

// Test sorting / ordering by dob.
func TestToFastJSONOrderDesc_pawan(t *testing.T) {
	populateGraph(t)
	query := `
		{
			me(id:0x01) {
				name
				gender
				friend(orderdesc: film.film.initial_release_date) {
					name
					film.film.initial_release_date
				}
			}
		}
	`

	js := processToFastJSON(t, query)
	require.JSONEq(t,
		`{"me":[{"friend":[{"film.film.initial_release_date":"1929-01-10","name":"Daryl Dixon"},{"film.film.initial_release_date":"1909-05-05","name":"Glenn Rhee"},{"film.film.initial_release_date":"1900-01-02","name":"Rick Grimes"},{"film.film.initial_release_date":"1801-01-15","name":"Andrea"}],"gender":"female","name":"Michonne"}]}`,
		string(js))
}

// Test sorting / ordering by dob.
func TestToFastJSONOrderDedup(t *testing.T) {
	populateGraph(t)
	query := `
		{
			me(id:0x01) {
				name
				gender
				friend(orderasc: name) {
					name
					dob
				}
			}
		}
	`

	js := processToFastJSON(t, query)
	require.EqualValues(t,
		`{"me":[{"friend":[{"dob":"1901-01-15","name":"Andrea"},{"dob":"1909-01-10","name":"Daryl Dixon"},{"dob":"1909-05-05","name":"Glenn Rhee"},{"dob":"1910-01-02","name":"Rick Grimes"}],"gender":"female","name":"Michonne"}]}`,
		js)
}

// Test sorting / ordering by dob and count.
func TestToFastJSONOrderDescCount(t *testing.T) {
	populateGraph(t)
	query := `
		{
			me(id:0x01) {
				name
				gender
				count(friend @filter(anyofterms(name, "Rick")) (orderasc: dob)) 
			}
		}
	`

	js := processToFastJSON(t, query)
	require.JSONEq(t,
		`{"me":[{"friend":[{"count":1}],"gender":"female","name":"Michonne"}]}`,
		string(js))
}

// Test sorting / ordering by dob.
func TestToFastJSONOrderOffset(t *testing.T) {
	populateGraph(t)
	query := `
		{
			me(id:0x01) {
				name
				gender
				friend(orderasc: dob, offset: 2) {
					name
				}
			}
		}
	`

	js := processToFastJSON(t, query)
	require.JSONEq(t,
		`{"me":[{"friend":[{"name":"Glenn Rhee"},{"name":"Rick Grimes"}],"gender":"female","name":"Michonne"}]}`,
		js)
}

// Test sorting / ordering by dob.
func TestToFastJSONOrderOffsetCount(t *testing.T) {
	populateGraph(t)
	query := `
		{
			me(id:0x01) {
				name
				gender
				friend(orderasc: dob, offset: 2, first: 1) {
					name
				}
			}
		}
	`

	js := processToFastJSON(t, query)
	require.JSONEq(t,
		`{"me":[{"friend":[{"name":"Glenn Rhee"}],"gender":"female","name":"Michonne"}]}`,
		js)
}

// Mocking Subgraph and Testing fast-json with it.
func ageSg(uidMatrix []*taskp.List, srcUids *taskp.List, ages []uint64) *SubGraph {
	var as []*taskp.Value
	for _, a := range ages {
		bs := make([]byte, 4)
		binary.LittleEndian.PutUint64(bs, a)
		as = append(as, &taskp.Value{[]byte(bs), 2})
	}

	return &SubGraph{
		Attr:      "age",
		uidMatrix: uidMatrix,
		SrcUIDs:   srcUids,
		values:    as,
		Params:    params{isDebug: false, GetUID: true},
	}
}
func nameSg(uidMatrix []*taskp.List, srcUids *taskp.List, names []string) *SubGraph {
	var ns []*taskp.Value
	for _, n := range names {
		ns = append(ns, &taskp.Value{[]byte(n), 0})
	}
	return &SubGraph{
		Attr:      "name",
		uidMatrix: uidMatrix,
		SrcUIDs:   srcUids,
		values:    ns,
		Params:    params{isDebug: false, GetUID: true},
	}

}
func friendsSg(uidMatrix []*taskp.List, srcUids *taskp.List, friends []*SubGraph) *SubGraph {
	return &SubGraph{
		Attr:      "friend",
		uidMatrix: uidMatrix,
		SrcUIDs:   srcUids,
		Params:    params{isDebug: false, GetUID: true},
		Children:  friends,
	}
}
func rootSg(uidMatrix []*taskp.List, srcUids *taskp.List, names []string, ages []uint64) *SubGraph {
	nameSg := nameSg(uidMatrix, srcUids, names)
	ageSg := ageSg(uidMatrix, srcUids, ages)

	return &SubGraph{
		Children:  []*SubGraph{nameSg, ageSg},
		Params:    params{isDebug: false, GetUID: true},
		SrcUIDs:   srcUids,
		uidMatrix: uidMatrix,
	}
}

// Test sorting / ordering by dob.
func TestToProtoOrder(t *testing.T) {
	populateGraph(t)
	query := `
		{
			me(id:0x01) {
				name
				gender
				friend(orderasc: dob) {
					name
				}
			}
		}
	`

	pb := processToPB(t, query, map[string]string{}, false)
	expectedPb := `attribute: "_root_"
children: <
  attribute: "me"
  properties: <
    prop: "name"
    value: <
      str_val: "Michonne"
    >
  >
  properties: <
    prop: "gender"
    value: <
      default_val: "female"
    >
  >
  children: <
    attribute: "friend"
    properties: <
      prop: "name"
      value: <
        str_val: "Andrea"
      >
    >
  >
  children: <
    attribute: "friend"
    properties: <
      prop: "name"
      value: <
        str_val: "Daryl Dixon"
      >
    >
  >
  children: <
    attribute: "friend"
    properties: <
      prop: "name"
      value: <
        str_val: "Glenn Rhee"
      >
    >
  >
  children: <
    attribute: "friend"
    properties: <
      prop: "name"
      value: <
        str_val: "Rick Grimes"
      >
    >
  >
>
`
	require.EqualValues(t, expectedPb, proto.MarshalTextString(pb[0]))
}

// Test sorting / ordering by dob.
func TestToProtoOrderCount(t *testing.T) {
	populateGraph(t)
	query := `
		{
			me(id:0x01) {
				name
				gender
				friend(orderasc: dob, first: 2) {
					name
				}
			}
		}
	`

	pb := processToPB(t, query, map[string]string{}, false)
	expectedPb := `attribute: "_root_"
children: <
  attribute: "me"
  properties: <
    prop: "name"
    value: <
      str_val: "Michonne"
    >
  >
  properties: <
    prop: "gender"
    value: <
      default_val: "female"
    >
  >
  children: <
    attribute: "friend"
    properties: <
      prop: "name"
      value: <
        str_val: "Andrea"
      >
    >
  >
  children: <
    attribute: "friend"
    properties: <
      prop: "name"
      value: <
        str_val: "Daryl Dixon"
      >
    >
  >
>
`
	require.EqualValues(t, expectedPb, proto.MarshalTextString(pb[0]))
}

// Test sorting / ordering by dob.
func TestToProtoOrderOffsetCount(t *testing.T) {
	populateGraph(t)
	query := `
		{
			me(id:0x01) {
				name
				gender
				friend(orderasc: dob, first: 2, offset: 1) {
					name
				}
			}
		}
	`

	pb := processToPB(t, query, map[string]string{}, false)
	expectedPb := `attribute: "_root_"
children: <
  attribute: "me"
  properties: <
    prop: "name"
    value: <
      str_val: "Michonne"
    >
  >
  properties: <
    prop: "gender"
    value: <
      default_val: "female"
    >
  >
  children: <
    attribute: "friend"
    properties: <
      prop: "name"
      value: <
        str_val: "Daryl Dixon"
      >
    >
  >
  children: <
    attribute: "friend"
    properties: <
      prop: "name"
      value: <
        str_val: "Glenn Rhee"
      >
    >
  >
>
`
	require.EqualValues(t, expectedPb, proto.MarshalTextString(pb[0]))
}

func TestSchema1(t *testing.T) {
	populateGraph(t)
	// Alright. Now we have everything set up. Let's create the query.
	query := `
		{
			person(id:0x01) {
				name
				age
				address
				alive
				survival_rate
				friend {
					name
					address
					age
				}
			}
		}
	`
	js := processToFastJSON(t, query)
	require.JSONEq(t,
		`{"person":[{"address":"31, 32 street, Jupiter","age":38,"alive":true,"friend":[{"address":"21, mark street, Mars","age":15,"name":"Rick Grimes"},{"name":"Glenn Rhee","age":15},{"age":17,"name":"Daryl Dixon"},{"age":19,"name":"Andrea"}],"name":"Michonne","survival_rate":98.990000}]}`, js)
}

func TestMultiQuery(t *testing.T) {
	populateGraph(t)
	query := `
		{
			me(func:anyofterms(name, "Michonne")) {
				name
				gender
			}

			you(func:anyofterms(name, "Andrea")) {
				name
			}
		}
  `
	js := processToFastJSON(t, query)
	require.JSONEq(t, `{"me":[{"gender":"female","name":"Michonne"}],"you":[{"name":"Andrea"},{"name":"Andrea With no friends"}]}`, js)
}

func TestMultiQueryError1(t *testing.T) {
	populateGraph(t)
	query := `
    {
			me(func:anyofterms(name, "Michonne")) {
        name
        gender

			you(func:anyofterms(name, "Andrea")) {
        name
      }
    }
  `
	_, err := gql.Parse(gql.Request{Str: query})
	require.Error(t, err)
}

func TestMultiQueryError2(t *testing.T) {
	populateGraph(t)
	query := `
    {
      me(anyofterms(name, "Michonne")) {
        name
        gender
			}
		}

      you(anyofterms(name, "Andrea")) {
        name
      }
    }
  `
	_, err := gql.Parse(gql.Request{Str: query})
	require.Error(t, err)
}

func TestGenerator(t *testing.T) {
	populateGraph(t)
	query := `
    {
			me(func:anyofterms(name, "Michonne")) {
        name
        gender
      }
    }
  `
	js := processToFastJSON(t, query)
	require.JSONEq(t, `{"me":[{"gender":"female","name":"Michonne"}]}`, js)
}

func TestGeneratorMultiRootMultiQueryRootVar(t *testing.T) {
	populateGraph(t)
	query := `
    {
			friend as var(func:anyofterms(name, "Michonne Rick Glenn")) {
      	name
			}

			you(id: var(friend)) {
				name
			}
    }
  `
	js := processToFastJSON(t, query)
	require.JSONEq(t, `{"you":[{"name":"Michonne"},{"name":"Rick Grimes"},{"name":"Glenn Rhee"}]}`, js)
}

func TestGeneratorMultiRootMultiQueryVarFilter(t *testing.T) {
	populateGraph(t)
	query := `
    {
			f as var(func:anyofterms(name, "Michonne Rick Glenn")) {
      	name
			}

			you(func:anyofterms(name, "Michonne")) {
				friend @filter(var(f)) {
					name
				}
			}
    }
  `
	js := processToFastJSON(t, query)
	require.JSONEq(t, `{"you":[{"friend":[{"name":"Rick Grimes"}, {"name":"Glenn Rhee"}]}]}`, js)
}

func TestGeneratorMultiRootMultiQueryRootVarFilter(t *testing.T) {
	populateGraph(t)
	query := `
    {
			friend as var(func:anyofterms(name, "Michonne Rick Glenn")) {
			}

			you(func:anyofterms(name, "Michonne Andrea Glenn")) @filter(var(friend)) {
				name
			}
    }
  `
	js := processToFastJSON(t, query)
	require.JSONEq(t, `{"you":[{"name":"Michonne"}, {"name":"Glenn Rhee"}]}`, js)
}

func TestGeneratorMultiRootMultiQuery(t *testing.T) {
	populateGraph(t)
	query := `
    {
			me(func:anyofterms(name, "Michonne Rick Glenn")) {
        name
      }

			you(id:[1, 23, 24]) {
				name
			}
    }
  `
	js := processToFastJSON(t, query)
	require.JSONEq(t, `{"me":[{"name":"Michonne"},{"name":"Rick Grimes"},{"name":"Glenn Rhee"}], "you":[{"name":"Michonne"},{"name":"Rick Grimes"},{"name":"Glenn Rhee"}]}`, js)
}

func TestGeneratorMultiRootVarOrderOffset(t *testing.T) {
	populateGraph(t)
	query := `
    {
			L as var(func:anyofterms(name, "Michonne Rick Glenn"), orderasc: dob, offset:2) {
        name
      }

			me(id: var(L)) {
			 name
			}
    }
  `
	js := processToFastJSON(t, query)
	require.JSONEq(t, `{"me":[{"name":"Rick Grimes"}]}`, js)
}

func TestGeneratorMultiRootVarOrderOffset1(t *testing.T) {
	populateGraph(t)
	query := `
    {
			me(func:anyofterms(name, "Michonne Rick Glenn"), orderasc: dob, offset:2) {
        name
      }
    }
  `
	js := processToFastJSON(t, query)
	require.JSONEq(t, `{"me":[{"name":"Rick Grimes"}]}`, js)
}

func TestGeneratorMultiRootOrderOffset(t *testing.T) {
	populateGraph(t)
	query := `
    {
			L as var(func:anyofterms(name, "Michonne Rick Glenn")) {
        name
      }
			me(id: var(L), orderasc: dob, offset:2) {
        name
      }
    }
  `
	js := processToFastJSON(t, query)
	require.JSONEq(t, `{"me":[{"name":"Rick Grimes"}]}`, js)
}

func TestGeneratorMultiRootOrderdesc(t *testing.T) {
	populateGraph(t)
	query := `
    {
			me(func:anyofterms(name, "Michonne Rick Glenn"), orderdesc: dob) {
        name
      }
    }
  `
	js := processToFastJSON(t, query)
	require.JSONEq(t, `{"me":[{"name":"Rick Grimes"},{"name":"Michonne"},{"name":"Glenn Rhee"}]}`, js)
}

func TestGeneratorMultiRootOrder(t *testing.T) {
	populateGraph(t)
	query := `
    {
			me(func:anyofterms(name, "Michonne Rick Glenn"), orderasc: dob) {
        name
      }
    }
  `
	js := processToFastJSON(t, query)
	require.JSONEq(t, `{"me":[{"name":"Glenn Rhee"},{"name":"Michonne"},{"name":"Rick Grimes"}]}`, js)
}

func TestGeneratorMultiRootOffset(t *testing.T) {
	populateGraph(t)
	query := `
    {
			me(func:anyofterms(name, "Michonne Rick Glenn"), offset: 1) {
        name
      }
    }
  `
	js := processToFastJSON(t, query)
	require.JSONEq(t, `{"me":[{"name":"Rick Grimes"},{"name":"Glenn Rhee"}]}`, js)
}

func TestGeneratorMultiRoot(t *testing.T) {
	populateGraph(t)
	query := `
    {
			me(func:anyofterms(name, "Michonne Rick Glenn")) {
        name
      }
    }
  `
	js := processToFastJSON(t, query)
	require.JSONEq(t, `{"me":[{"name":"Michonne"},{"name":"Rick Grimes"},{"name":"Glenn Rhee"}]}`, js)
}

func TestRootList(t *testing.T) {
	populateGraph(t)
	query := `{
	me(id:[1, 23, 24]) {
		name
	}
}`
	js := processToFastJSON(t, query)
	require.JSONEq(t, `{"me":[{"name":"Michonne"},{"name":"Rick Grimes"},{"name":"Glenn Rhee"}]}`, js)
}

func TestRootList1(t *testing.T) {
	populateGraph(t)
	query := `{
	me(id:[0x01, 23, 24, a.bc]) {
		name
	}
}`
	js := processToFastJSON(t, query)
	require.JSONEq(t, `{"me":[{"name":"Michonne"},{"name":"Rick Grimes"},{"name":"Glenn Rhee"},{"name":"Alice"}]}`, js)
}

func TestRootList2(t *testing.T) {
	populateGraph(t)
	query := `{
	me(id:[0x01, 23, a.bc, 24]) {
		name
	}
}`
	js := processToFastJSON(t, query)
	require.JSONEq(t, `{"me":[{"name":"Michonne"},{"name":"Rick Grimes"},{"name":"Alice"},{"name":"Glenn Rhee"}]}`, js)
}

func TestGeneratorMultiRootFilter1(t *testing.T) {
	populateGraph(t)
	query := `
    {
			me(func:anyofterms(name, "Daryl Rick Glenn")) @filter(leq(dob, "1909-01-10")) {
        name
      }
    }
  `
	js := processToFastJSON(t, query)
	require.JSONEq(t, `{"me":[{"name":"Daryl Dixon"}]}`, js)
}

func TestGeneratorMultiRootFilter2(t *testing.T) {
	populateGraph(t)
	query := `
    {
			me(func:anyofterms(name, "Michonne Rick Glenn")) @filter(geq(dob, "1909-01-10")) {
        name
      }
    }
  `
	js := processToFastJSON(t, query)
	require.JSONEq(t, `{"me":[{"name":"Michonne"},{"name":"Rick Grimes"},{"name":"Glenn Rhee"}]}`, js)
}

func TestGeneratorMultiRootFilter3(t *testing.T) {
	populateGraph(t)
	query := `
    {
			me(func:anyofterms(name, "Michonne Rick Glenn")) @filter(anyofterms(name, "Glenn") and geq(dob, "1909-01-10")) {
        name
      }
    }
  `
	js := processToFastJSON(t, query)
	require.JSONEq(t, `{"me":[{"name":"Glenn Rhee"}]}`, js)
}

func TestGeneratorRootFilterOnCountGt(t *testing.T) {
	populateGraph(t)
	query := `
                {
                        me(func:anyofterms(name, "Michonne Rick")) @filter(gt(count(friend), 2)) {
                                name
                        }
                }
        `
	_, err := gql.Parse(gql.Request{Str: query})
	require.NoError(t, err)

	js := processToFastJSON(t, query)
	require.JSONEq(t, `{"me":[{"name":"Michonne"}]}`, js)
}

func TestGeneratorRootFilterOnCountLeq(t *testing.T) {
	populateGraph(t)
	query := `
                {
                        me(func:anyofterms(name, "Michonne Rick")) @filter(leq(count(friend), 2)) {
                                name
                        }
                }
        `
	_, err := gql.Parse(gql.Request{Str: query})
	require.NoError(t, err)

	js := processToFastJSON(t, query)
	require.JSONEq(t, `{"me":[{"name":"Rick Grimes"}]}`, js)
}

func TestGeneratorRootFilterOnCountChildLevel(t *testing.T) {
	populateGraph(t)
	query := `
                {
                        me(id:23) {
                                name
                                friend @filter(gt(count(friend), 2)) {
                                        name
                                }
                        }
                }
        `
	_, err := gql.Parse(gql.Request{Str: query})
	require.NoError(t, err)

	js := processToFastJSON(t, query)
	require.JSONEq(t, `{"me":[{"friend":[{"name":"Michonne"}],"name":"Rick Grimes"}]}`, js)
}

func TestGeneratorRootFilterOnCountWithAnd(t *testing.T) {
	populateGraph(t)
	query := `
                {
                        me(id:23) {
                                name
                                friend @filter(gt(count(friend), 4) and lt(count(friend), 100)) {
                                        name
                                }
                        }
                }
        `
	_, err := gql.Parse(gql.Request{Str: query})
	require.NoError(t, err)

	js := processToFastJSON(t, query)
	require.JSONEq(t, `{"me":[{"friend":[{"name":"Michonne"}],"name":"Rick Grimes"}]}`, js)
}

func TestGeneratorRootFilterOnCountError1(t *testing.T) {
	populateGraph(t)
	// only cmp(count(attr), int) is valid, 'max'/'min'/'sum' not supported
	query := `
                {
                        me(func:anyofterms(name, "Michonne Rick")) @filter(gt(count(friend), "invalid")) {
                                name
                        }
                }
        `
	res, err := gql.Parse(gql.Request{Str: query})
	require.NoError(t, err)

	var l Latency
	_, queryErr := ProcessQuery(context.Background(), res, &l)
	require.NotNil(t, queryErr)
}

func TestGeneratorRootFilterOnCountError2(t *testing.T) {
	populateGraph(t)
	// missing digits
	query := `
                {
                        me(func:anyofterms(name, "Michonne Rick")) @filter(gt(count(friend))) {
                                name
                        }
                }
        `
	res, err := gql.Parse(gql.Request{Str: query})
	require.NoError(t, err)

	var l Latency
	_, queryErr := ProcessQuery(context.Background(), res, &l)
	require.NotNil(t, queryErr)
}

func TestGeneratorRootFilterOnCountError3(t *testing.T) {
	populateGraph(t)
	// to much args
	query := `
                {
                        me(func:anyofterms(name, "Michonne Rick")) @filter(gt(count(friend), 2, 4)) {
                                name
                        }
                }
        `
	res, err := gql.Parse(gql.Request{Str: query})
	require.NoError(t, err)

	var l Latency
	_, queryErr := ProcessQuery(context.Background(), res, &l)
	require.Error(t, queryErr)
}

func TestToProtoMultiRoot(t *testing.T) {
	populateGraph(t)
	query := `
    {
			me(func:anyofterms(name, "Michonne Rick Glenn")) {
        name
      }
    }
  `

	pb := processToPB(t, query, map[string]string{}, false)
	expectedPb := `attribute: "_root_"
children: <
  attribute: "me"
  properties: <
    prop: "name"
    value: <
      str_val: "Michonne"
    >
  >
>
children: <
  attribute: "me"
  properties: <
    prop: "name"
    value: <
      str_val: "Rick Grimes"
    >
  >
>
children: <
  attribute: "me"
  properties: <
    prop: "name"
    value: <
      str_val: "Glenn Rhee"
    >
  >
>
`
	require.EqualValues(t, expectedPb, proto.MarshalTextString(pb[0]))
}

func TestNearGenerator(t *testing.T) {
	populateGraph(t)
	query := `{
		me(func:near(loc, [1.1,2.0], 5.001)) {
			name
			gender
		}
	}`

	js := processToFastJSON(t, query)
	require.JSONEq(t, `{"me":[{"gender":"female","name":"Michonne"},{"name":"Glenn Rhee"}]}`, string(js))
}

func TestNearGeneratorFilter(t *testing.T) {
	populateGraph(t)
	query := `{
		me(func:near(loc, [1.1,2.0], 5.001)) @filter(allofterms(name, "Michonne")) {
			name
			gender
		}
	}`

	js := processToFastJSON(t, query)
	require.JSONEq(t, `{"me":[{"gender":"female","name":"Michonne"}]}`, string(js))
}

func TestNearGeneratorError(t *testing.T) {
	populateGraph(t)
	query := `{
		me(func:near(loc, [1.1,2.0], -5.0)) {
			name
			gender
		}
	}`

	res, err := gql.Parse(gql.Request{Str: query})
	require.NoError(t, err)

	ctx := context.Background()
	sg, err := ToSubGraph(ctx, res.Query[0])
	require.NoError(t, err)
	sg.DebugPrint("")

	ch := make(chan error)
	go ProcessGraph(ctx, sg, nil, ch)
	err = <-ch
	require.Error(t, err)
}

func TestNearGeneratorErrorMissDist(t *testing.T) {
	populateGraph(t)
	query := `{
		me(func:near(loc, [1.1,2.0])) {
			name
			gender
		}
	}`

	res, err := gql.Parse(gql.Request{Str: query})
	require.NoError(t, err)

	ctx := context.Background()
	sg, err := ToSubGraph(ctx, res.Query[0])
	require.NoError(t, err)
	sg.DebugPrint("")

	ch := make(chan error)
	go ProcessGraph(ctx, sg, nil, ch)
	err = <-ch
	require.Error(t, err)
}

func TestWithinGeneratorError(t *testing.T) {
	populateGraph(t)
	query := `{
		me(func:within(loc, [[0.0,0.0], [2.0,0.0], [1.5, 3.0], [0.0, 2.0], [0.0, 0.0]], 12.2)) {
			name
			gender
		}
	}`

	res, err := gql.Parse(gql.Request{Str: query})
	require.NoError(t, err)

	ctx := context.Background()
	sg, err := ToSubGraph(ctx, res.Query[0])
	require.NoError(t, err)
	sg.DebugPrint("")

	ch := make(chan error)
	go ProcessGraph(ctx, sg, nil, ch)
	err = <-ch
	require.Error(t, err)
}

func TestWithinGenerator(t *testing.T) {
	populateGraph(t)
	query := `{
		me(func:within(loc,  [[0.0,0.0], [2.0,0.0], [1.5, 3.0], [0.0, 2.0], [0.0, 0.0]])) {
			name
		}
	}`

	js := processToFastJSON(t, query)
	require.JSONEq(t, `{"me":[{"name":"Michonne"},{"name":"Glenn Rhee"}]}`, string(js))
}

func TestContainsGenerator(t *testing.T) {
	populateGraph(t)
	query := `{
		me(func:contains(loc, [2.0,0.0])) {
			name
		}
	}`

	js := processToFastJSON(t, query)
	require.JSONEq(t, `{"me":[{"name":"Rick Grimes"}]}`, string(js))
}

func TestContainsGenerator2(t *testing.T) {
	populateGraph(t)
	query := `{
		me(func:contains(loc,  [[1.0,1.0], [1.9,1.0], [1.9, 1.9], [1.0, 1.9], [1.0, 1.0]])) {
			name
		}
	}`

	js := processToFastJSON(t, query)
	require.JSONEq(t, `{"me":[{"name":"Rick Grimes"}]}`, string(js))
}

func TestIntersectsGeneratorError(t *testing.T) {
	populateGraph(t)
	query := `{
		me(func:intersects(loc, [0.0,0.0])) {
			name
		}
	}`

	res, err := gql.Parse(gql.Request{Str: query})
	require.NoError(t, err)

	ctx := context.Background()
	sg, err := ToSubGraph(ctx, res.Query[0])
	require.NoError(t, err)
	sg.DebugPrint("")

	ch := make(chan error)
	go ProcessGraph(ctx, sg, nil, ch)
	err = <-ch
	require.Error(t, err)
}

func TestIntersectsGenerator(t *testing.T) {
	populateGraph(t)
	query := `{
		me(func:intersects(loc, [[0.0,0.0], [2.0,0.0], [1.5, 3.0], [0.0, 2.0], [0.0, 0.0]])) {
			name
		}
	}`

	js := processToFastJSON(t, query)
	require.JSONEq(t, `{"me":[{"name":"Michonne"}, {"name":"Rick Grimes"}, {"name":"Glenn Rhee"}]}`, string(js))
}

func TestToProtoNormalizeDirective(t *testing.T) {
	populateGraph(t)
	query := `
		{
			me(id:0x01) @normalize {
				mn: name
				gender
				friend {
					n: name
					dob
					friend {
						fn : name
					}
				}
			}
		}
	`
	pb := processToPB(t, query, map[string]string{}, false)
	expectedPb := `attribute: "_root_"
children: <
  properties: <
    prop: "mn"
    value: <
      str_val: "Michonne"
    >
  >
  properties: <
    prop: "n"
    value: <
      str_val: "Rick Grimes"
    >
  >
  properties: <
    prop: "fn"
    value: <
      str_val: "Michonne"
    >
  >
>
children: <
  properties: <
    prop: "mn"
    value: <
      str_val: "Michonne"
    >
  >
  properties: <
    prop: "n"
    value: <
      str_val: "Glenn Rhee"
    >
  >
>
children: <
  properties: <
    prop: "mn"
    value: <
      str_val: "Michonne"
    >
  >
  properties: <
    prop: "n"
    value: <
      str_val: "Daryl Dixon"
    >
  >
  properties: <
    prop: "fn"
    value: <
      str_val: "Glenn Rhee"
    >
  >
>
children: <
  properties: <
    prop: "mn"
    value: <
      str_val: "Michonne"
    >
  >
  properties: <
    prop: "n"
    value: <
      str_val: "Andrea"
    >
  >
  properties: <
    prop: "fn"
    value: <
      str_val: "Glenn Rhee"
    >
  >
>
`
	require.EqualValues(t,
		expectedPb,
		proto.MarshalTextString(pb[0]))
}

func TestNormalizeDirective(t *testing.T) {
	populateGraph(t)
	query := `
		{
			me(id:0x01) @normalize {
				mn: name
				gender
				friend {
					n: name
					dob
					friend {
						fn : name
					}
				}
			}
		}
	`

	js := processToFastJSON(t, query)
	require.EqualValues(t,
		`{"me":[{"fn":"Michonne","mn":"Michonne","n":"Rick Grimes"},{"mn":"Michonne","n":"Glenn Rhee"},{"fn":"Glenn Rhee","mn":"Michonne","n":"Daryl Dixon"},{"fn":"Glenn Rhee","mn":"Michonne","n":"Andrea"}]}`,
		js)
}

func TestSchema(t *testing.T) {
	populateGraph(t)
	query := `
		{
			debug(id:0x1) {
				_xid_
				name
				gender
				alive
				loc
				friend {
					dob
					name
				}
			}
		}
  `
	gr := processToPB(t, query, map[string]string{}, true)
	require.EqualValues(t, "debug", gr[0].Children[0].Attribute)
	require.EqualValues(t, 1, gr[0].Children[0].Uid)
	require.EqualValues(t, "mich", gr[0].Children[0].Xid)
	require.Len(t, gr[0].Children[0].Properties, 4)

	require.EqualValues(t, "Michonne",
		getProperty(gr[0].Children[0].Properties, "name").GetStrVal())

	g := types.ValueForType(types.GeoID)
	g.Value = getProperty(gr[0].Children[0].Properties, "loc").GetGeoVal()
	g1, err := types.Convert(g, types.StringID)
	x.Check(err)
	require.EqualValues(t, "{'type':'Point','coordinates':[1.1,2]}", string(g1.Value.(string)))

	require.Len(t, gr[0].Children[0].Children, 5)

	child := gr[0].Children[0].Children[0]
	require.EqualValues(t, 23, child.Uid)
	require.EqualValues(t, "friend", child.Attribute)

	require.Len(t, child.Properties, 2)
	require.EqualValues(t, "Rick Grimes",
		getProperty(child.Properties, "name").GetStrVal())
	dob := getProperty(child.Properties, "dob").GetStrVal()
	date, err := time.Parse(time.RFC3339, dob)
	require.NoError(t, err)
	require.EqualValues(t, "1910-01-02 00:00:00 +0000 UTC", date.String())
	require.Empty(t, child.Children)

	child = gr[0].Children[0].Children[4]
	require.EqualValues(t, 101, child.Uid)
	require.EqualValues(t, "friend", child.Attribute)
	require.Empty(t, child.Properties)
	require.Empty(t, child.Children)
}

func runQuery(t *testing.T, gq *gql.GraphQuery) string {
	ctx := context.Background()
	ch := make(chan error)

	sg, err := ToSubGraph(ctx, gq)
	require.NoError(t, err)
	go ProcessGraph(ctx, sg, nil, ch)
	err = <-ch
	require.NoError(t, err)

	var l Latency
	var buf bytes.Buffer
	err = sg.ToFastJSON(&l, &buf, nil)
	require.NoError(t, err)
	return string(buf.Bytes())
}

func TestWithinPoint(t *testing.T) {
	populateGraph(t)
	gq := &gql.GraphQuery{
		Alias: "me",
		Func: &gql.Function{
			Attr: "geometry",
			Name: "near",
			Args: []string{`[-122.082506, 37.4249518]`, "1"},
		},
		Children: []*gql.GraphQuery{{Attr: "name"}},
	}

	mp := runQuery(t, gq)
	expected := `{"me":[{"name":"Googleplex"}]}`
	require.JSONEq(t, expected, mp)
}

func TestWithinPolygon(t *testing.T) {
	populateGraph(t)
	gq := &gql.GraphQuery{
		Alias: "me",
		Func: &gql.Function{Attr: "geometry", Name: "within", Args: []string{
			`[[-122.06, 37.37], [-122.1, 37.36], [-122.12, 37.4], [-122.11, 37.43], [-122.04, 37.43], [-122.06, 37.37]]`},
		},
		Children: []*gql.GraphQuery{{Attr: "name"}},
	}

	mp := runQuery(t, gq)
	expected := `{"me":[{"name":"Googleplex"},{"name":"Shoreline Amphitheater"}]}`
	require.JSONEq(t, expected, mp)
}

func TestContainsPoint(t *testing.T) {
	populateGraph(t)
	gq := &gql.GraphQuery{
		Alias: "me",
		Func: &gql.Function{Attr: "geometry", Name: "contains", Args: []string{
			`[-122.082506, 37.4249518]`},
		},
		Children: []*gql.GraphQuery{{Attr: "name"}},
	}

	mp := runQuery(t, gq)
	expected := `{"me":[{"name":"SF Bay area"},{"name":"Mountain View"}]}`
	require.JSONEq(t, expected, mp)
}

func TestNearPoint(t *testing.T) {
	populateGraph(t)
	gq := &gql.GraphQuery{
		Alias: "me",
		Func: &gql.Function{
			Attr: "geometry",
			Name: "near",
			Args: []string{`[-122.082506, 37.4249518]`, "1000"},
		},
		Children: []*gql.GraphQuery{{Attr: "name"}},
	}

	mp := runQuery(t, gq)
	expected := `{"me":[{"name":"Googleplex"},{"name":"Shoreline Amphitheater"}]}`
	require.JSONEq(t, expected, mp)
}

func TestIntersectsPolygon1(t *testing.T) {
	populateGraph(t)
	gq := &gql.GraphQuery{
		Alias: "me",
		Func: &gql.Function{
			Attr: "geometry",
			Name: "intersects",
			Args: []string{
				`[[-122.06, 37.37], [-122.1, 37.36],
					[-122.12, 37.4], [-122.11, 37.43], [-122.04, 37.43], [-122.06, 37.37]]`,
			},
		},
		Children: []*gql.GraphQuery{{Attr: "name"}},
	}

	mp := runQuery(t, gq)
	expected := `{"me":[{"name":"Googleplex"},{"name":"Shoreline Amphitheater"},
		{"name":"SF Bay area"},{"name":"Mountain View"}]}`
	require.JSONEq(t, expected, mp)
}

func TestIntersectsPolygon2(t *testing.T) {
	populateGraph(t)
	gq := &gql.GraphQuery{
		Alias: "me",
		Func: &gql.Function{
			Attr: "geometry",
			Name: "intersects",
			Args: []string{
				`[[-121.6, 37.1], [-122.4, 37.3],
					[-122.6, 37.8], [-122.5, 38.3], [-121.9, 38], [-121.6, 37.1]]`,
			},
		},
		Children: []*gql.GraphQuery{{Attr: "name"}},
	}

	mp := runQuery(t, gq)
	expected := `{"me":[{"name":"Googleplex"},{"name":"Shoreline Amphitheater"},
			{"name":"San Carlos Airport"},{"name":"SF Bay area"},
			{"name":"Mountain View"},{"name":"San Carlos"}]}`
	require.JSONEq(t, expected, mp)
}

func TestNotExistObject(t *testing.T) {
	populateGraph(t)
	// we haven't set genre(type:uid) for 0x01, should just be ignored
	query := `
                {
                        me(id:0x01) {
                                name
                                gender
                                alive
                                genre
                        }
                }
        `
	js := processToFastJSON(t, query)
	require.EqualValues(t,
		`{"me":[{"alive":true,"gender":"female","name":"Michonne"}]}`,
		js)
}

func TestLangDefault(t *testing.T) {
	populateGraph(t)
	query := `
		{
			me(id:0x1001) {
				name
			}
		}
	`
	js := processToFastJSON(t, query)
	require.JSONEq(t,
		`{"me":[{"name":"Badger"}]}`,
		js)
}

func TestLangMultiple_Alias(t *testing.T) {
	populateGraph(t)
	query := `
		{
			me(id:0x1001) {
				a: name@pl
				b: name@cn
				c: name
			}
		}
	`
	js := processToFastJSON(t, query)
	require.JSONEq(t,
		`{"me":[{"c":"Badger","b":"Badger","a":"Borsuk europejski"}]}`,
		js)
}

func TestLangMultiple(t *testing.T) {
	populateGraph(t)
	query := `
		{
			me(id:0x1001) {
				name@pl
				name
			}
		}
	`
	js := processToFastJSON(t, query)
	require.JSONEq(t,
		`{"me":[{"name":"Badger","name@pl":"Borsuk europejski"}]}`,
		js)
}

func TestLangSingle(t *testing.T) {
	populateGraph(t)
	query := `
		{
			me(id:0x1001) {
				name@pl
			}
		}
	`
	js := processToFastJSON(t, query)
	require.JSONEq(t,
		`{"me":[{"name@pl":"Borsuk europejski"}]}`,
		js)
}

func TestLangSingleFallback(t *testing.T) {
	populateGraph(t)
	query := `
		{
			me(id:0x1001) {
				name@cn
			}
		}
	`
	js := processToFastJSON(t, query)
	require.JSONEq(t,
		`{"me":[{"name@cn":"Badger"}]}`,
		js)
}

func TestLangMany1(t *testing.T) {
	populateGraph(t)
	query := `
		{
			me(id:0x1001) {
				name@ru:en:fr
			}
		}
	`
	js := processToFastJSON(t, query)
	require.JSONEq(t,
		`{"me":[{"name@ru:en:fr":"Барсук"}]}`,
		js)
}

func TestLangMany2(t *testing.T) {
	populateGraph(t)
	query := `
		{
			me(id:0x1001) {
				name@hu:fi:fr
			}
		}
	`
	js := processToFastJSON(t, query)
	require.JSONEq(t,
		`{"me":[{"name@hu:fi:fr":"Blaireau européen"}]}`,
		js)
}

func TestLangMany3(t *testing.T) {
	populateGraph(t)
	query := `
		{
			me(id:0x1001) {
				name@hu:fr:fi
			}
		}
	`
	js := processToFastJSON(t, query)
	require.JSONEq(t,
		`{"me":[{"name@hu:fr:fi":"Blaireau européen"}]}`,
		js)
}

func TestLangManyFallback(t *testing.T) {
	populateGraph(t)
	query := `
		{
			me(id:0x1001) {
				name@hu:fi:cn
			}
		}
	`
	js := processToFastJSON(t, query)
	require.JSONEq(t,
		`{"me":[{"name@hu:fi:cn":"Badger"}]}`,
		js)
}

func checkSchemaNodes(t *testing.T, expected []*graphp.SchemaNode, actual []*graphp.SchemaNode) {
	sort.Slice(expected, func(i, j int) bool {
		return expected[i].Predicate >= expected[j].Predicate
	})
	sort.Slice(actual, func(i, j int) bool {
		return actual[i].Predicate >= actual[j].Predicate
	})
	require.True(t, reflect.DeepEqual(expected, actual),
		fmt.Sprintf("Expected: %+v, Received: %+v \n", expected, actual))
}

func TestSchemaBlock1(t *testing.T) {
	query := `
		schema {
			type
		}
	`
	actual := processSchemaQuery(t, query)
	expected := []*graphp.SchemaNode{{Predicate: "genre", Type: "uid"},
		{Predicate: "age", Type: "int"}, {Predicate: "name", Type: "string"},
		{Predicate: "film.film.initial_release_date", Type: "date"},
		{Predicate: "loc", Type: "geo"}, {Predicate: "alive", Type: "bool"},
		{Predicate: "shadow_deep", Type: "int"}, {Predicate: "friend", Type: "uid"},
		{Predicate: "geometry", Type: "geo"}, {Predicate: "alias", Type: "string"},
		{Predicate: "dob", Type: "date"}, {Predicate: "survival_rate", Type: "float"}}
	checkSchemaNodes(t, expected, actual)
}

func TestSchemaBlock2(t *testing.T) {
	query := `
		schema(pred: name) {
			index
			reverse
			type
			tokenizer
		}
	`
	actual := processSchemaQuery(t, query)
	expected := []*graphp.SchemaNode{
		{Predicate: "name", Type: "string", Index: true, Tokenizer: []string{"term", "exact"}}}
	checkSchemaNodes(t, expected, actual)
}

func TestSchemaBlock3(t *testing.T) {
	query := `
		schema(pred: age) {
			index
			reverse
			type
			tokenizer
		}
	`
	actual := processSchemaQuery(t, query)
	expected := []*graphp.SchemaNode{{Predicate: "age", Type: "int"}}
	checkSchemaNodes(t, expected, actual)
}

func TestSchemaBlock4(t *testing.T) {
	query := `
		schema(pred: [age, genre, random]) {
			index
			reverse
			type
			tokenizer
		}
	`
	actual := processSchemaQuery(t, query)
	expected := []*graphp.SchemaNode{
		{Predicate: "genre", Type: "uid", Reverse: true}, {Predicate: "age", Type: "int"}}
	checkSchemaNodes(t, expected, actual)
}

func TestSchemaBlock5(t *testing.T) {
	query := `
		schema(pred: name) {
		}
	`
	actual := processSchemaQuery(t, query)
	expected := []*graphp.SchemaNode{
		{Predicate: "name", Type: "string", Index: true, Tokenizer: []string{"term", "exact"}}}
	checkSchemaNodes(t, expected, actual)
}

const schemaStr = `
name:string @index(term, exact) .
alias:string @index(exact, term, fulltext) .
dob:date @index .
film.film.initial_release_date:date @index .
loc:geo @index .
genre:uid @reverse .
survival_rate : float .
alive         : bool @index .
age           : int .
shadow_deep   : int .
friend:uid @reverse .
geometry:geo @index .
`

func TestMain(m *testing.M) {
	x.SetTestRun()
	x.Init()

	dir, err := ioutil.TempDir("", "storetest_")
	x.Check(err)
	defer os.RemoveAll(dir)

	ps, err = store.NewStore(dir)
	x.Check(err)
	defer ps.Close()

	group.ParseGroupConfig("")
	schema.Init(ps)
	posting.Init(ps)
	worker.Init(ps)

	dir2, err := ioutil.TempDir("", "wal_")
	x.Check(err)

	worker.StartRaftNodes(dir2)
	// Load schema after nodes have started
	schema.ParseBytes([]byte(schemaStr), 1)
	defer os.RemoveAll(dir2)

	os.Exit(m.Run())
}

func TestFilterNonIndexedPredicateFail(t *testing.T) {
	populateGraph(t)
	// filtering on non indexing predicate fails
	query := `
		{
			me(id:0x01) {
				friend @filter(leq(age, 30)) {
					_uid_
					name
					age
				}
			}
		}
	`
	_, err := processToFastJsonReq(t, query)
	require.Error(t, err)
}

func TestMultipleSamePredicateInBlockFail(t *testing.T) {
	populateGraph(t)
	// name is asked for two times..
	query := `
		{
			me(id:0x01) {
				name
				friend {
					age
				}
				name
			}
		}
	`
	_, err := processToFastJsonReq(t, query)
	require.Error(t, err)
}

func TestMultipleSamePredicateInBlockFail2(t *testing.T) {
	populateGraph(t)
	// age is asked for two times..
	query := `
		{
			me(id:0x01) {
				friend {
					age
					age
				}
				name
			}
		}
	`
	_, err := processToFastJsonReq(t, query)
	require.Error(t, err)
}

func TestMultipleSamePredicateInBlockFail3(t *testing.T) {
	populateGraph(t)
	// friend is asked for two times..
	query := `
		{
			me(id:0x01) {
				friend {
					age
				}
				friend {
					name
				}
				name
			}
		}
	`
	_, err := processToFastJsonReq(t, query)
	require.Error(t, err)
}

func TestXidInvalidJSON(t *testing.T) {
	populateGraph(t)
	query := `
		{
			me(id:0x01) {
				name
				_xid_
				gender
				alive
				friend {
					_xid_
					random
					name
				}
			}
		}
	`
	js := processToFastJSON(t, query)
	require.JSONEq(t,
		`{"me":[{"_xid_":"mich","alive":true,"friend":[{"name":"Rick Grimes"},{"_xid_":"g\"lenn","name":"Glenn Rhee"},{"name":"Daryl Dixon"},{"name":"Andrea"}],"gender":"female","name":"Michonne"}]}`,
		js)
	m := make(map[string]interface{})
	err := json.Unmarshal([]byte(js), &m)
	require.NoError(t, err)
}

func TestXidInvalidProto(t *testing.T) {
	populateGraph(t)
	query := `
		{
			me(id:0x01) {
				name
				_xid_
				gender
				alive
				friend {
					_xid_
					random
					name
				}
			}
		}
	`
	pb := processToPB(t, query, map[string]string{}, false)
	expectedPb := `attribute: "_root_"
children: <
  xid: "mich"
  attribute: "me"
  properties: <
    prop: "name"
    value: <
      str_val: "Michonne"
    >
  >
  properties: <
    prop: "gender"
    value: <
      default_val: "female"
    >
  >
  properties: <
    prop: "alive"
    value: <
      bool_val: true
    >
  >
  children: <
    attribute: "friend"
    properties: <
      prop: "name"
      value: <
        str_val: "Rick Grimes"
      >
    >
  >
  children: <
    xid: "g\"lenn"
    attribute: "friend"
    properties: <
      prop: "name"
      value: <
        str_val: "Glenn Rhee"
      >
    >
  >
  children: <
    attribute: "friend"
    properties: <
      prop: "name"
      value: <
        str_val: "Daryl Dixon"
      >
    >
  >
  children: <
    attribute: "friend"
    properties: <
      prop: "name"
      value: <
        str_val: "Andrea"
      >
    >
  >
>
`
	require.EqualValues(t, expectedPb, proto.MarshalTextString(pb[0]))
}

func TestToJSONReverseNegativeFirst(t *testing.T) {
	populateGraph(t)
	query := `
		{
			me(func: allofterms(name, "Andrea")) {
				name
				~friend (first: -1) {
					name
					gender
				}
			}
		}
	`
	js := processToFastJSON(t, query)
	require.JSONEq(t,
		`{"me":[{"name":"Andrea","~friend":[{"gender":"female","name":"Michonne"}]},{"name":"Andrea With no friends"}]}`,
		js)
}

func TestToFastJSONOrderLang(t *testing.T) {
	populateGraph(t)
	query := `
		{
			me(id:0x01) {
				friend(first:2, orderdesc: alias@en:de) {
					alias
				}
			}
		}
	`

	js := processToFastJSON(t, query)
	require.JSONEq(t,
		`{"me":[{"friend":[{"alias":"Zambo Alice"},{"alias":"John Oliver"}]}]}`,
		js)
}

func TestBoolIndexEqRoot1(t *testing.T) {
	populateGraph(t)
	query := `
		{
			me(func: eq(alive, true)) {
				name
				alive
			}
		}
	`
	js := processToFastJSON(t, query)
	require.JSONEq(t,
		`{"me":[{"alive":true,"name":"Michonne"},{"alive":true,"name":"Rick Grimes"}]}`,
		js)
}

func TestBoolIndexEqRoot2(t *testing.T) {
	populateGraph(t)
	query := `
		{
			me(func: eq(alive, false)) {
				name
				alive
			}
		}
	`
	js := processToFastJSON(t, query)
	require.JSONEq(t,
		`{"me":[{"alive":false,"name":"Daryl Dixon"},{"alive":false,"name":"Andrea"}]}`,
		js)
}

func TestBoolIndexGeqRoot(t *testing.T) {
	populateGraph(t)
	q := `
		{
			me(func: geq(alive, true)) {
				name
				alive
				friend {
					name
					alive
				}
			}
		}`
	res, _ := gql.Parse(gql.Request{Str: q})
	var l Latency
	ctx := context.Background()
	_, err := ProcessQuery(ctx, res, &l)
	require.Equal(t, "Only eq operator defined for type bool. Got: geq", err.Error())
}

func TestBoolIndexEqChild(t *testing.T) {
	populateGraph(t)
	query := `
		{
			me(func: eq(alive, true)) {
				name
				alive
				friend @filter(eq(alive, false)) {
					name
					alive
				}
			}
		}
	`
	js := processToFastJSON(t, query)
	require.JSONEq(t,
		`{"me":[{"alive":true,"friend":[{"alive":false,"name":"Daryl Dixon"},{"alive":false,"name":"Andrea"}],"name":"Michonne"},{"alive":true,"name":"Rick Grimes"}]}`,
		js)
}

func TestBoolSort(t *testing.T) {
	populateGraph(t)
	q := `
		{
			me(func: anyofterms(name, "Michonne Andrea Rick"), orderasc: alive) {
				name
				alive
			}
		}
	`
	res, _ := gql.Parse(gql.Request{Str: q, Http: true})
	var l Latency
	ctx := context.Background()
	_, err := ProcessQuery(ctx, res, &l)
	require.NotNil(t, err)
}

func TestJSONQueryVariables(t *testing.T) {
	populateGraph(t)
	q := `{"query": "query test ($a: int = 1) { me(id: 0x01) { name, gender, friend(first: $a) { name }}}",
	"variables" : { "$a": "2"}}`
	js := processToFastJSON(t, q)
	require.JSONEq(t, `{"me":[{"friend":[{"name":"Rick Grimes"},{"name":"Glenn Rhee"}],"gender":"female","name":"Michonne"}]}`, string(js))
}

func TestPBQueryVariables(t *testing.T) {
	populateGraph(t)
	q := `query test ($a: int = 1) { me(id: 0x01) { name, gender, friend(first: $a) { name }}}`

	variables := make(map[string]string)
	variables["$a"] = "3"
	pb := processToPB(t, q, variables, false)
	require.Equal(t, `attribute: "_root_"
children: <
  attribute: "me"
  properties: <
    prop: "name"
    value: <
      str_val: "Michonne"
    >
  >
  properties: <
    prop: "gender"
    value: <
      default_val: "female"
    >
  >
  children: <
    attribute: "friend"
    properties: <
      prop: "name"
      value: <
        str_val: "Rick Grimes"
      >
    >
  >
  children: <
    attribute: "friend"
    properties: <
      prop: "name"
      value: <
        str_val: "Glenn Rhee"
      >
    >
  >
  children: <
    attribute: "friend"
    properties: <
      prop: "name"
      value: <
        str_val: "Daryl Dixon"
      >
    >
  >
>
`, proto.MarshalTextString(pb[0]))
}<|MERGE_RESOLUTION|>--- conflicted
+++ resolved
@@ -645,7 +645,6 @@
 		js)
 }
 
-<<<<<<< HEAD
 func TestQueryVarValAggMul(t *testing.T) {
 	populateGraph(t)
 	query := `
@@ -670,91 +669,6 @@
 	require.JSONEq(t,
 		`{"me":[{"name":"Andrea","var[mul]":19,"var[n]":19,"var[s]":1},{"name":"Rick Grimes","var[mul]":15,"var[n]":15,"var[s]":1},{"name":"Glenn Rhee","var[mul]":0,"var[n]":15,"var[s]":0},{"name":"Daryl Dixon","var[mul]":0,"var[n]":17,"var[s]":0}]}`,
 		js)
-=======
-func TestWrongVarType_Error1(t *testing.T) {
-	populateGraph(t)
-	query := `
-		{
-			f as var(func: anyofterms(name, "Michonne Andrea Rick")) {
-				friend {
-					n as min(age)
-					s as max(age)
-					sum as sumvar(n, s)
-				}
-			}
-
-			me(id: var(sum), orderdesc: var(f)) {
-				name 
-				var(n)
-				var(s)
-			}
-		}
-	`
-	res, err := gql.Parse(gql.Request{Str: query})
-	require.NoError(t, err)
-
-	var l Latency
-	ctx := context.Background()
-	_, err = ProcessQuery(ctx, res, &l)
-	require.Error(t, err)
-}
-
-func TestWrongVarType_Error2(t *testing.T) {
-	populateGraph(t)
-	query := `
-		{
-			var(func: anyofterms(name, "Michonne Andrea Rick")) {
-				friend {
-					n as min(age)
-					s as max(age)
-					sum as sumvar(n, s)
-				}
-			}
-
-			me(id: var(sum)) {
-				name 
-				var(n)
-				var(s)
-			}
-		}
-	`
-	res, err := gql.Parse(gql.Request{Str: query})
-	require.NoError(t, err)
-
-	var l Latency
-	ctx := context.Background()
-	_, err = ProcessQuery(ctx, res, &l)
-	require.Error(t, err)
-}
-
-func TestWrongVarType_Error3(t *testing.T) {
-	populateGraph(t)
-	query := `
-		{
-			f as var(func: anyofterms(name, "Michonne Andrea Rick")) {
-				friend {
-					n as min(age)
-					s as max(age)
-					sum as sumvar(n, s)
-				}
-			}
-
-			me(id: var(f), orderdesc: var(f)) {
-				name 
-				var(n)
-				var(s)
-				var(sum)
-			}
-		}
-	`
-	res, err := gql.Parse(gql.Request{Str: query})
-	require.NoError(t, err)
-
-	var l Latency
-	ctx := context.Background()
-	_, err = ProcessQuery(ctx, res, &l)
-	require.Error(t, err)
->>>>>>> 270d9ca7
 }
 
 func TestQueryVarValAggOrderDesc(t *testing.T) {
